openapi: 3.0.0
info:
    title: HRIS API
    description: API documentation for Human Resource Information System
    version: 1.0.0
    contact:
        name: SukaMaju
servers:
    - url: http://localhost:8080/v1
      description: Development server

components:
    securitySchemes:
        bearerAuth:
            type: http
            scheme: bearer
            bearerFormat: JWT
    schemas:
        User:
            type: object
            description: Represents a user account in the system.
            properties:
                id:
                    type: integer
                    format: uint
                    description: Unique identifier for the user.
                    readOnly: true
                    example: 1
                email:
                    type: string
                    format: email
                    maxLength: 255
                    description: User's unique email address. Required for login.
                    example: "john.doe@example.com"
                phone:
                    type: string
                    maxLength: 20
                    nullable: true
                    description: User's unique phone number (optional).
                    example: "+6281234567890"
                role:
                    type: string
                    description: Role assigned to the user, determining their permissions.
                    enum: [admin, user]
                    example: "user"
                last_login_at:
                    type: string
                    format: date-time
                    nullable: true
                    description: Timestamp of the user's last login (optional).
                    readOnly: true
                    example: "2024-07-15T10:00:00Z"
                created_at:
                    type: string
                    format: date-time
                    description: Timestamp when the user account was created.
                    readOnly: true
                updated_at:
                    type: string
                    format: date-time
                    description: Timestamp when the user account was last updated.
                    readOnly: true
            required:
                - email
                - role
                - created_at
                - updated_at

        Employee:
            type: object
            properties:
                id:
                    type: integer
                    format: uint
                    description: Unique identifier for the employee.
                    readOnly: true
                user_id:
                    type: integer
                    format: uint
                    description: Foreign key referencing the associated User ID.
                first_name:
                    type: string
                    maxLength: 255
                    description: Employee's first name.
                last_name:
                    type: string
                    maxLength: 255
                    description: Employee's last name.
                position_id:
                    type: integer
                    format: uint
                    description: Foreign key referencing the Position ID.
                employment_status:
                    type: boolean
                    description: Indicates if the employee is currently active. True for active, False for inactive.
                    default: true
                employee_code:
                    type: string
                    maxLength: 255
                    nullable: true
                    description: Unique code assigned to the employee (optional).
                branch_id:
                    type: integer
                    format: uint
                    nullable: true
                    description: Foreign key referencing the Branch ID (optional).
                gender:
                    type: string
                    nullable: true
                    description: Employee's gender (optional).
                    enum: [Male, Female]
                phone:
                    type: string
                    maxLength: 255
                    nullable: true
                    description: Employee's phone number (optional).
                nik:
                    type: string
                    maxLength: 16
                    nullable: true
                    description: Employee's National Identity Number (KTP number in Indonesia) (optional).
                place_of_birth:
                    type: string
                    maxLength: 255
                    nullable: true
                    description: Place where the employee was born (optional).
                date_of_birth:
                    type: string
                    format: date
                    nullable: true
                    description: Date when the employee was born (optional).
                last_education:
                    type: string
                    nullable: true
                    description: Employee's highest level of education completed (optional).
                    enum: [high_school, diploma, bachelor, master, doctorate]
                grade:
                    type: string
                    maxLength: 50
                    nullable: true
                    description: Employee's job grade or level (optional).
                contract_type:
                    type: string
                    nullable: true
                    description: Type of employment contract (optional).
                    enum: [permanent, contract, internship, freelance]
                resignation_date:
                    type: string
                    format: date
                    nullable: true
                    description: Date the employee resigned (optional).
                hire_date:
                    type: string
                    format: date
                    nullable: true
                    description: Date the employee was hired (optional).
                bank_name:
                    type: string
                    maxLength: 100
                    nullable: true
                    description: Name of the employee's bank (optional).
                bank_account_number:
                    type: string
                    maxLength: 100
                    nullable: true
                    description: Employee's bank account number (optional).
                bank_account_holder_name:
                    type: string
                    maxLength: 255
                    nullable: true
                    description: Name on the employee's bank account (optional).
                tax_status:
                    type: string
                    nullable: true
                    description: Employee's tax status (e.g., PTKP status in Indonesia) (optional).
                    enum:
                        [tk0, tk1, tk2, tk3, k0, k1, k2, k3, ki0, ki1, ki2, ki3]
                profile_photo_url:
                    type: string
                    maxLength: 255
                    format: url
                    nullable: true
                    description: URL to the employee's profile photo (optional).
                photo_file:
                    type: string
                    format: binary
                    description: "Profile photo file to upload (JPEG, PNG, GIF, WebP only). Alternative to profile_photo_url."
                created_at:
                    type: string
                    format: date-time
                    description: Timestamp when the record was created.
                    readOnly: true
                updated_at:
                    type: string
                    format: date-time
                    description: Timestamp when the record was last updated.
                    readOnly: true
            required:
                - user_id
                - first_name
                - last_name
                - position_id
                - employment_status
                - created_at
                - updated_at

        Position:
            type: object
            description: Represents a job position within the organization.
            properties:
                id:
                    type: integer
                    format: uint
                    description: Unique identifier for the position.
                    readOnly: true
                name:
                    type: string
                    maxLength: 255
                    description: The name of the position.
                hr_id:
                    type: integer
                    format: uint
                    description: Foreign key referencing the HR User ID who manages this position.
                created_at:
                    type: string
                    format: date-time
                    description: Timestamp when the position was created.
                    readOnly: true
                updated_at:
                    type: string
                    format: date-time
                    description: Timestamp when the position was last updated.
                    readOnly: true
            required:
                - name
                - hr_id
                - created_at
                - updated_at

        PositionCreateRequest:
            type: object
            description: Request body for creating a new position.
            properties:
                name:
                    type: string
                    maxLength: 255
                    description: The name of the position.
                    example: "Software Engineer"
            required:
                - name

        PositionUpdateRequest:
            type: object
            description: Request body for updating a position.
            properties:
                name:
                    type: string
                    maxLength: 255
                    description: The updated name of the position.
                    example: "Senior Software Engineer"
            required:
                - name

        Branch:
            type: object
            description: Represents a company branch or location.
            properties:
                id:
                    type: integer
                    format: uint
                    description: Unique identifier for the branch.
                    readOnly: true
                name:
                    type: string
                    maxLength: 255
                    description: The name of the branch.
                hr_id:
                    type: integer
                    format: uint
                    description: Foreign key referencing the HR User ID who manages this branch.
                created_at:
                    type: string
                    format: date-time
                    description: Timestamp when the branch was created.
                    readOnly: true
                updated_at:
                    type: string
                    format: date-time
                    description: Timestamp when the branch was last updated.
                    readOnly: true
            required:
                - name
                - hr_id
                - created_at
                - updated_at

        BranchCreateRequest:
            type: object
            description: Request body for creating a new branch.
            properties:
                name:
                    type: string
                    maxLength: 255
                    description: The name of the branch.
                    example: "Jakarta Office"
            required:
                - name

        BranchUpdateRequest:
            type: object
            description: Request body for updating a branch.
            properties:
                name:
                    type: string
                    maxLength: 255
                    description: The updated name of the branch.
                    example: "Jakarta Main Office"
            required:
                - name

        Location:
            type: object
            description: Represents a location in the system.
            properties:
                id:
                    type: integer
                    format: uint
                    description: Unique identifier for the location.
                    readOnly: true
                name:
                    type: string
                    maxLength: 255
                    description: The name of the location.
                address_detail:
                    type: string
                    description: The detail address of location.
                latitude:
                    type: number
                    description: The latitude of the location.
                longitude:
                    type: number
                    description: The longitude of the location.
                radius_m:
                    type: number
                    description: The radius of the location.
                created_at:
                    type: string
                    format: date-time
                    readOnly: true
                updated_at:
                    type: string
                    format: date-time
                    readOnly: true
            required:
                - name
                - address_detail
                - latitude
                - longitude
                - radius_m

        PaginationParams:
            type: object
            description: Parameters for pagination in API requests
            properties:
                page:
                    type: integer
                    minimum: 1
                    default: 1
                    description: The page number to retrieve (1-indexed)
                    example: 1
                page_size:
                    type: integer
                    minimum: 1
                    maximum: 100
                    default: 10
                    description: Number of items per page
                    example: 10
            required:
                - page
                - page_size

        WorkScheduleDetailRequest:
            type: object
            required:
                - worktype_detail
                - work_days
            properties:
                worktype_detail:
                    type: string
                    enum: ["WFO", "WFA"]
                    example: "WFO"
                work_days:
                    type: array
                    items:
                        type: string
                        enum:
                            [
                                "Monday",
                                "Tuesday",
                                "Wednesday",
                                "Thursday",
                                "Friday",
                                "Saturday",
                                "Sunday",
                            ]
                    example:
                        ["Monday", "Tuesday", "Wednesday", "Thursday", "Friday"]
                checkin_start:
                    type: string
                    format: time # Should be "HH:MM:SS"
                    example: "08:00:00"
                    nullable: true
                checkin_end:
                    type: string
                    format: time
                    example: "09:00:00"
                    nullable: true
                break_start:
                    type: string
                    format: time
                    example: "12:00:00"
                    nullable: true
                break_end:
                    type: string
                    format: time
                    example: "13:00:00"
                    nullable: true
                checkout_start:
                    type: string
                    format: time
                    example: "17:00:00"
                    nullable: true
                checkout_end:
                    type: string
                    format: time
                    example: "18:00:00"
                    nullable: true
                location_id:
                    type: integer
                    format: uint
                    nullable: true
                    example: 1

        WorkScheduleCreateRequest:
            type: object
            required:
                - name
                - work_type
                - details
            properties:
                name:
                    type: string
                    example: "Hybrid Schedule Example"
                work_type:
                    type: string
                    enum: ["WFO", "WFA", "Hybrid"]
                    example: "Hybrid"
                details:
                    type: array
                    items:
                        $ref: "#/components/schemas/WorkScheduleDetailRequest"
                    minItems: 1
                    example:
                        - worktype_detail: "WFO"
                          work_days: ["Monday", "Tuesday", "Wednesday"]
                          checkin_start: "08:00:00"
                          checkin_end: "09:00:00"
                          break_start: "12:00:00"
                          break_end: "13:00:00"
                          checkout_start: "17:00:00"
                          checkout_end: "18:00:00"
                          location_id: 1
                        - worktype_detail: "WFA"
                          work_days: ["Thursday", "Friday"]
                          checkin_start: "08:00:00"
                          checkin_end: "10:00:00"
                          break_start: null
                          break_end: null
                          checkout_start: "17:00:00"
                          checkout_end: "18:00:00"
                          location_id: null # Use null for non-applicable ID

        WorkScheduleDetailResponse:
            type: object
            properties:
                id:
                    type: integer
                    format: uint
                    example: 1
                worktype_detail:
                    type: string
                    enum: ["WFO", "WFA"]
                    example: "WFO"
                work_days:
                    type: array
                    items:
                        type: string
                    example:
                        ["Monday", "Tuesday", "Wednesday", "Thursday", "Friday"]
                checkin_start:
                    type: string
                    format: time
                    example: "08:00:00"
                    nullable: true
                checkin_end:
                    type: string
                    format: time
                    example: "09:00:00"
                    nullable: true
                break_start:
                    type: string
                    format: time
                    example: "12:00:00"
                    nullable: true
                break_end:
                    type: string
                    format: time
                    example: "13:00:00"
                    nullable: true
                checkout_start:
                    type: string
                    format: time
                    example: "17:00:00"
                    nullable: true
                checkout_end:
                    type: string
                    format: time
                    example: "18:00:00"
                    nullable: true
                location_id:
                    type: integer
                    format: uint
                    nullable: true
                    example: 1
                location_name:
                    type: string
                    nullable: true
                    example: "Main Office"
                location_address:
                    type: string
                    nullable: true
                    example: "123 Main St"
                location_lat:
                    type: number
                    format: double
                    nullable: true
                    example: -6.200000
                location_long:
                    type: number
                    format: double
                    nullable: true
                    example: 106.816666
                radius:
                    type: number
                    format: double
                    nullable: true
                    example: 100.5
                created_at:
                    type: string
                    format: date-time
                    example: "2024-01-01T12:00:00Z"
                updated_at:
                    type: string
                    format: date-time
                    example: "2024-01-02T12:00:00Z"

        WorkScheduleResponse: # This replaces the old "Work schedule" schema
            type: object
            properties:
                id:
                    type: integer
                    format: uint
                    example: 1
                name:
                    type: string
                    example: "Full WFO"
                work_type:
                    type: string
                    example: "WFO"
                details:
                    type: array
                    items:
                        $ref: "#/components/schemas/WorkScheduleDetailResponse"
                created_at:
                    type: string
                    format: date-time
                    example: "2024-01-01T12:00:00Z"
                updated_at:
                    type: string
                    format: date-time
                    example: "2024-01-02T12:00:00Z"

        CheckClockSettingsCreateRequest:
            type: object
            required:
                - employee_id
                - work_schedule_id
                - created_at
                - updated_at
            properties:
                employee_id:
                    type: integer
                    format: uint
                    description: The ID of the employee for whom the clock settings are being checked.
                    example: 40
                work_schedule_id:
                    type: integer
                    format: uint
                    description: The ID of the work schedule to check against.
                    example: 1
                created_at:
                    type: string
                    format: date-time
                    description: Timestamp of when the check clock setting was created.
                    example: "2024-01-01T12:00:00Z"
                updated_at:
                    type: string
                    format: date-time
                    description: Timestamp of when the check clock setting was last updated.
                    example: "2024-01-02T12:00:00Z"

        CheckClockSettingsResponse:
            type: object
            properties:
                id:
                    type: integer
                    format: uint
                    description: The unique identifier for the check clock setting.
                employee_id:
                    type: integer
                    format: uint
                    description: The ID of the employee.
                work_schedule_id:
                    type: integer
                    format: uint
                    description: The ID of the work schedule.
                created_at:
                    type: string
                    format: date-time
                    description: Timestamp of when the setting was created.
                updated_at:
                    type: string
                    format: date-time
                    description: Timestamp of when the setting was last updated

        # Subscription related schemas
        SubscriptionPlanResponse:
            type: object
            properties:
                id:
                    type: integer
                    format: uint
                    description: Unique identifier for the subscription plan
                    example: 1
                name:
                    type: string
                    description: Name of the subscription plan
                    example: "Standard Plan"
                type:
                    type: string
                    enum: [standard, premium, ultra]
                    description: Type of subscription plan
                    example: "standard"
                description:
                    type: string
                    description: Description of the subscription plan
                    example: "Best for small business"
                features:
                    type: array
                    items:
                        $ref: "#/components/schemas/SubscriptionFeatureResponse"
                    description: List of features included in this plan
                seat_plans:
                    type: array
                    items:
                        $ref: "#/components/schemas/SeatPlanResponse"
                    description: Available seat plans for this subscription
                is_active:
                    type: boolean
                    description: Whether the subscription plan is active
                    example: true
                created_at:
                    type: string
                    format: date-time
                    description: When the plan was created
                    example: "2024-01-01T00:00:00Z"
<<<<<<< HEAD

        SubscriptionFeatureResponse:
            type: object
            properties:
                id:
                    type: integer
                    format: uint
                    example: 1
                name:
                    type: string
                    example: "Employee Database"
                code:
                    type: string
                    example: "employee_database"
                description:
                    type: string
                    example: "Manage employee information"
                is_core:
                    type: boolean
                    example: true

        SeatPlanResponse:
            type: object
            properties:
                id:
                    type: integer
                    format: uint
                    example: 1
                name:
                    type: string
                    description: Size tier identifier
                    example: "std-tier1-50"
                min_employees:
                    type: integer
                    description: Minimum number of employees
                    example: 1
                max_employees:
                    type: integer
                    description: Maximum number of employees
                    example: 50
                price_per_month:
                    type: number
                    format: decimal
                    description: Monthly price in IDR
                    example: 99000
                price_per_year:
                    type: number
                    format: decimal
                    description: Yearly price in IDR
                    example: 990000
                is_active:
                    type: boolean
                    example: true
                created_at:
                    type: string
                    format: date-time
                    example: "2024-01-01T00:00:00Z"

        CheckoutSessionResponse:
            type: object
            properties:
                session_id:
                    type: string
                    description: Unique session identifier
                    example: "550e8400-e29b-41d4-a716-446655440000"
                status:
                    type: string
                    enum:
                        [
                            initiated,
                            pending,
                            completed,
                            failed,
                            cancelled,
                            expired,
                        ]
                    example: "initiated"
                is_trial_checkout:
                    type: boolean
                    description: Whether this is a trial checkout
                    example: true
                amount:
                    type: number
                    format: decimal
                    description: Checkout amount in IDR
                    example: 0
                currency:
                    type: string
                    example: "IDR"
                xendit_invoice_id:
                    type: string
                    nullable: true
                    description: Xendit invoice ID (for paid checkouts)
                    example: "inv_123456"
                xendit_invoice_url:
                    type: string
                    nullable: true
                    description: Xendit payment URL (for paid checkouts)
                    example: "https://checkout.xendit.co/web/123456"
                subscription_plan:
                    $ref: "#/components/schemas/SubscriptionPlanResponse"
                    nullable: true
                seat_plan:
                    $ref: "#/components/schemas/SeatPlanResponse"
                    nullable: true
                initiated_at:
                    type: string
                    format: date-time
                    example: "2024-01-01T00:00:00Z"
                expires_at:
                    type: string
                    format: date-time
                    nullable: true
                    example: "2024-01-02T00:00:00Z"
                completed_at:
                    type: string
                    format: date-time
                    nullable: true
                    example: "2024-01-01T01:00:00Z"

        SubscriptionResponse:
            type: object
            properties:
                id:
                    type: integer
                    format: uint
                    example: 1
                status:
                    type: string
                    enum:
                        [trial, active, inactive, suspended, expired, cancelled]
                    example: "trial"
                subscription_plan:
                    $ref: "#/components/schemas/SubscriptionPlanResponse"
                    nullable: true
                seat_plan:
                    $ref: "#/components/schemas/SeatPlanResponse"
                    nullable: true
                start_date:
                    type: string
                    format: date-time
                    example: "2024-01-01T00:00:00Z"
                end_date:
                    type: string
                    format: date-time
                    nullable: true
                    example: "2024-01-15T00:00:00Z"
                is_auto_renew:
                    type: boolean
                    example: true
                current_employee_count:
                    type: integer
                    example: 5
                max_employee_count:
                    type: integer
                    description: Maximum employees allowed based on seat plan
                    example: 50
                is_trial_used:
                    type: boolean
                    example: true
                is_in_trial:
                    type: boolean
                    example: true
                trial_start_date:
                    type: string
                    format: date-time
                    nullable: true
                    example: "2024-01-01T00:00:00Z"
                trial_end_date:
                    type: string
                    format: date-time
                    nullable: true
                    example: "2024-01-15T00:00:00Z"
                remaining_trial_days:
                    type: integer
                    nullable: true
                    description: Days remaining in trial period
                    example: 10
                created_at:
                    type: string
                    format: date-time
                    example: "2024-01-01T00:00:00Z"
                updated_at:
                    type: string
                    format: date-time
                    example: "2024-01-01T00:00:00Z"

        InvoiceResponse:
            type: object
            properties:
                id:
                    type: string
                    description: Xendit invoice ID
                    example: "inv_123456"
                invoice_url:
                    type: string
                    description: Payment URL
                    example: "https://checkout.xendit.co/web/123456"
                amount:
                    type: number
                    format: decimal
                    description: Invoice amount in IDR
                    example: 99000
                currency:
                    type: string
                    example: "IDR"
                expiry_date:
                    type: string
                    format: date-time
                    description: When the invoice expires
                    example: "2024-01-02T00:00:00Z"

        InitiatePaidCheckoutResponse:
            type: object
            properties:
                checkout_session:
                    $ref: "#/components/schemas/CheckoutSessionResponse"
                invoice:
                    $ref: "#/components/schemas/InvoiceResponse"

        # Request DTOs
        InitiateTrialCheckoutRequest:
            type: object
            required:
                - subscription_plan_id
                - seat_plan_id
            properties:
                subscription_plan_id:
                    type: integer
                    format: uint
                    description: ID of the subscription plan
                    example: 1
                seat_plan_id:
                    type: integer
                    format: uint
                    description: ID of the seat plan
                    example: 1

        InitiatePaidCheckoutRequest:
            type: object
            required:
                - subscription_plan_id
                - seat_plan_id
            properties:
                subscription_plan_id:
                    type: integer
                    format: uint
                    description: ID of the subscription plan
                    example: 1
                seat_plan_id:
                    type: integer
                    format: uint
                    description: ID of the seat plan
                    example: 1
                is_monthly:
                    type: boolean
                    description: Whether to use monthly pricing (true) or yearly (false)
                    example: true
                    default: true

        CompleteTrialCheckoutRequest:
            type: object
            required:
                - session_id
                - company_name
                - company_address
                - company_phone
                - company_email
            properties:
                session_id:
                    type: string
                    description: Checkout session ID
                    example: "550e8400-e29b-41d4-a716-446655440000"
                company_name:
                    type: string
                    description: Name of the company
                    example: "PT. Example Company"
                company_address:
                    type: string
                    description: Company address
                    example: "Jl. Sudirman No. 1, Jakarta"
                company_phone:
                    type: string
                    description: Company phone number
                    example: "+6281234567890"
                company_email:
                    type: string
                    format: email
                    description: Company email address
                    example: "company@example.com"
                tax_number:
                    type: string
                    description: Company tax number (optional)
                    example: "01.234.567.8-901.000"
                bank_name:
                    type: string
                    description: Bank name for payments (optional)
                    example: "Bank Central Asia"
                bank_account_number:
                    type: string
                    description: Bank account number (optional)
                    example: "1234567890"
                bank_account_name:
                    type: string
                    description: Bank account holder name (optional)
                    example: "PT. Example Company"
        Document:
            type: object
            description: Represents a document in the system.
            properties:
                id:
                    type: integer
                    format: uint
                    description: Unique identifier for the document.
                    readOnly: true
                    example: 1
                employee_id:
                    type: integer
                    format: uint
                    description: Foreign key referencing the associated Employee ID.
                    example: 1
                name:
                    type: string
                    maxLength: 255
                    description: The filename of the document.
                    example: "John_Doe_Documents_123456789012345.pdf"
                url:
                    type: string
                    maxLength: 255
                    format: url
                    description: URL to access the document.
                    example: "https://your-project.supabase.co/storage/v1/object/public/document/John_Doe_Documents_123456789012345.pdf"
                created_at:
                    type: string
                    format: date-time
                    description: Timestamp when the document was created.
                    readOnly: true
                    example: "2024-01-15T10:30:00Z"
                updated_at:
                    type: string
                    format: date-time
                    description: Timestamp when the document was last updated.
                    readOnly: true
                    example: "2024-01-15T10:30:00Z"
            required:
                - employee_id
                - name
                - url
                - created_at
                - updated_at

paths:
    /auth/login:
        post:
            tags: [Authentication]
            summary: User login
            security: []
            requestBody:
                required: true
                content:
                    application/json:
                        schema:
                            type: object
                            required:
                                - identifier
                                - password
                            properties:
                                identifier:
                                    type: string
                                    description: "User's email address, phone number, or employee code"
                                    example: "john.doe@example.com | +1234567890 | E12345"
                                password:
                                    type: string
                                    format: password
                                    example: "securepassword123"
            responses:
                200:
                    description: Login successful
                    content:
                        application/json:
                            schema:
                                type: object
                                properties:
                                    status:
                                        type: integer
                                        example: 200
                                    message:
                                        type: string
                                        example: "Login successful"
                                    data:
                                        type: object
                                        properties:
                                            access_token:
                                                type: string
                                                example: "eyJhbGciOiJIUzI1NiIsInR5cCI6IkpXVCJ9..."
                                            user:
                                                $ref: "#/components/schemas/User"
=======
>>>>>>> ddfec82d

        SubscriptionFeatureResponse:
            type: object
            properties:
                id:
                    type: integer
                    format: uint
                    example: 1
                name:
                    type: string
                    example: "Employee Database"
                code:
                    type: string
                    example: "employee_database"
                description:
                    type: string
                    example: "Manage employee information"
                is_core:
                    type: boolean
                    example: true

        SeatPlanResponse:
            type: object
            properties:
                id:
                    type: integer
                    format: uint
                    example: 1
                name:
                    type: string
                    description: Size tier identifier
                    example: "std-tier1-50"
                min_employees:
                    type: integer
                    description: Minimum number of employees
                    example: 1
                max_employees:
                    type: integer
                    description: Maximum number of employees
                    example: 50
                price_per_month:
                    type: number
                    format: decimal
                    description: Monthly price in IDR
                    example: 99000
                price_per_year:
                    type: number
                    format: decimal
                    description: Yearly price in IDR
                    example: 990000
                is_active:
                    type: boolean
                    example: true
                created_at:
                    type: string
                    format: date-time
                    example: "2024-01-01T00:00:00Z"

        CheckoutSessionResponse:
            type: object
            properties:
                session_id:
                    type: string
                    description: Unique session identifier
                    example: "550e8400-e29b-41d4-a716-446655440000"
                status:
                    type: string
                    enum:
                        [
                            initiated,
                            pending,
                            completed,
                            failed,
                            cancelled,
                            expired,
                        ]
                    example: "initiated"
                is_trial_checkout:
                    type: boolean
                    description: Whether this is a trial checkout
                    example: true
                amount:
                    type: number
                    format: decimal
                    description: Checkout amount in IDR
                    example: 0
                currency:
                    type: string
                    example: "IDR"
                xendit_invoice_id:
                    type: string
                    nullable: true
                    description: Xendit invoice ID (for paid checkouts)
                    example: "inv_123456"
                xendit_invoice_url:
                    type: string
                    nullable: true
                    description: Xendit payment URL (for paid checkouts)
                    example: "https://checkout.xendit.co/web/123456"
                subscription_plan:
                    $ref: "#/components/schemas/SubscriptionPlanResponse"
                    nullable: true
                seat_plan:
                    $ref: "#/components/schemas/SeatPlanResponse"
                    nullable: true
                initiated_at:
                    type: string
                    format: date-time
                    example: "2024-01-01T00:00:00Z"
                expires_at:
                    type: string
                    format: date-time
                    nullable: true
                    example: "2024-01-02T00:00:00Z"
                completed_at:
                    type: string
                    format: date-time
                    nullable: true
                    example: "2024-01-01T01:00:00Z"

        SubscriptionResponse:
            type: object
            properties:
                id:
                    type: integer
                    format: uint
                    example: 1
                status:
                    type: string
                    enum:
                        [trial, active, inactive, suspended, expired, cancelled]
                    example: "trial"
                subscription_plan:
                    $ref: "#/components/schemas/SubscriptionPlanResponse"
                    nullable: true
                seat_plan:
                    $ref: "#/components/schemas/SeatPlanResponse"
                    nullable: true
                start_date:
                    type: string
                    format: date-time
                    example: "2024-01-01T00:00:00Z"
                end_date:
                    type: string
                    format: date-time
                    nullable: true
                    example: "2024-01-15T00:00:00Z"
                is_auto_renew:
                    type: boolean
                    example: true
                current_employee_count:
                    type: integer
                    example: 5
                max_employee_count:
                    type: integer
                    description: Maximum employees allowed based on seat plan
                    example: 50
                is_trial_used:
                    type: boolean
                    example: true
                is_in_trial:
                    type: boolean
                    example: true
                trial_start_date:
                    type: string
                    format: date-time
                    nullable: true
                    example: "2024-01-01T00:00:00Z"
                trial_end_date:
                    type: string
                    format: date-time
                    nullable: true
                    example: "2024-01-15T00:00:00Z"
                remaining_trial_days:
                    type: integer
                    nullable: true
                    description: Days remaining in trial period
                    example: 10
                created_at:
                    type: string
                    format: date-time
                    example: "2024-01-01T00:00:00Z"
                updated_at:
                    type: string
                    format: date-time
                    example: "2024-01-01T00:00:00Z"

        InvoiceResponse:
            type: object
            properties:
                id:
                    type: string
                    description: Xendit invoice ID
                    example: "inv_123456"
                invoice_url:
                    type: string
                    description: Payment URL
                    example: "https://checkout.xendit.co/web/123456"
                amount:
                    type: number
                    format: decimal
                    description: Invoice amount in IDR
                    example: 99000
                currency:
                    type: string
                    example: "IDR"
                expiry_date:
                    type: string
                    format: date-time
                    description: When the invoice expires
                    example: "2024-01-02T00:00:00Z"

        InitiatePaidCheckoutResponse:
            type: object
            properties:
                checkout_session:
                    $ref: "#/components/schemas/CheckoutSessionResponse"
                invoice:
                    $ref: "#/components/schemas/InvoiceResponse"

        # Request DTOs
        InitiateTrialCheckoutRequest:
            type: object
            required:
                - subscription_plan_id
                - seat_plan_id
            properties:
                subscription_plan_id:
                    type: integer
                    format: uint
                    description: ID of the subscription plan
                    example: 1
                seat_plan_id:
                    type: integer
                    format: uint
                    description: ID of the seat plan
                    example: 1

        InitiatePaidCheckoutRequest:
            type: object
            required:
                - subscription_plan_id
                - seat_plan_id
            properties:
                subscription_plan_id:
                    type: integer
                    format: uint
                    description: ID of the subscription plan
                    example: 1
                seat_plan_id:
                    type: integer
                    format: uint
                    description: ID of the seat plan
                    example: 1
                is_monthly:
                    type: boolean
                    description: Whether to use monthly pricing (true) or yearly (false)
                    example: true
                    default: true

        CompleteTrialCheckoutRequest:
            type: object
            required:
                - session_id
                - company_name
                - company_address
                - company_phone
                - company_email
            properties:
                session_id:
                    type: string
                    description: Checkout session ID
                    example: "550e8400-e29b-41d4-a716-446655440000"
                company_name:
                    type: string
                    description: Name of the company
                    example: "PT. Example Company"
                company_address:
                    type: string
                    description: Company address
                    example: "Jl. Sudirman No. 1, Jakarta"
                company_phone:
                    type: string
                    description: Company phone number
                    example: "+6281234567890"
                company_email:
                    type: string
                    format: email
                    description: Company email address
                    example: "company@example.com"
                tax_number:
                    type: string
                    description: Company tax number (optional)
                    example: "01.234.567.8-901.000"
                bank_name:
                    type: string
                    description: Bank name for payments (optional)
                    example: "Bank Central Asia"
                bank_account_number:
                    type: string
                    description: Bank account number (optional)
                    example: "1234567890"
                bank_account_name:
                    type: string
                    description: Bank account holder name (optional)
                    example: "PT. Example Company"
        Document:
            type: object
            description: Represents a document in the system.
            properties:
                id:
                    type: integer
                    format: uint
                    description: Unique identifier for the document.
                    readOnly: true
                    example: 1
                employee_id:
                    type: integer
                    format: uint
                    description: Foreign key referencing the associated Employee ID.
                    example: 1
                name:
                    type: string
                    maxLength: 255
                    description: The filename of the document.
                    example: "John_Doe_Documents_123456789012345.pdf"
                url:
                    type: string
                    maxLength: 255
                    format: url
                    description: URL to access the document.
                    example: "https://your-project.supabase.co/storage/v1/object/public/document/John_Doe_Documents_123456789012345.pdf"
                created_at:
                    type: string
                    format: date-time
                    description: Timestamp when the document was created.
                    readOnly: true
                    example: "2024-01-15T10:30:00Z"
                updated_at:
                    type: string
                    format: date-time
                    description: Timestamp when the document was last updated.
                    readOnly: true
                    example: "2024-01-15T10:30:00Z"
            required:
                - employee_id
                - name
                - url
                - created_at
                - updated_at

        EmployeeStatisticsResponse:
            type: object
            properties:
                total_employees:
                    type: integer
                    format: int64
                    description: Total number of employees in the system
                    example: 150
                new_employees:
                    type: integer
                    format: int64
                    description: Number of new employees hired in the current month
                    example: 12
                active_employees:
                    type: integer
                    format: int64
                    description: Number of currently active employees
                    example: 145
                resigned_employees:
                    type: integer
                    format: int64
                    description: Number of employees who have resigned
                    example: 5
                permanent_employees:
                    type: integer
                    format: int64
                    description: Number of employees with permanent contract type
                    example: 85
                contract_employees:
                    type: integer
                    format: int64
                    description: Number of employees with contract type
                    example: 45
                freelance_employees:
                    type: integer
                    format: int64
                    description: Number of employees with freelance contract type
                    example: 20
            required:
                - total_employees
                - new_employees
                - active_employees
                - resigned_employees
                - permanent_employees
                - contract_employees
                - freelance_employees

paths:
    /auth/login:
        post:
            tags: [Authentication]
            summary: User login
            security: []
            requestBody:
                required: true
                content:
                    application/json:
                        schema:
                            type: object
                            required:
                                - identifier
                                - password
                            properties:
                                identifier:
                                    type: string
                                    description: "User's email address, phone number, or employee code"
                                    example: "john.doe@example.com | +1234567890 | E12345"
                                password:
                                    type: string
                                    format: password
                                    example: "securepassword123"
            responses:
                200:
                    description: Login successful
                    content:
                        application/json:
                            schema:
                                type: object
                                properties:
                                    status:
                                        type: integer
                                        example: 200
                                    message:
                                        type: string
                                        example: "Login successful"
                                    data:
                                        type: object
                                        properties:
                                            access_token:
                                                type: string
                                                example: "eyJhbGciOiJIUzI1NiIsInR5cCI6IkpXVCJ9..."
                                            user:
                                                $ref: "#/components/schemas/User"

                400:
                    description: Bad request
                    content:
                        application/json:
                            schema:
                                type: object
                                properties:
                                    status:
                                        type: integer
                                        example: 400
                                    message:
                                        type: string
                                        example: "Invalid request"
                                    error:
                                        type: string
                                        example: "Email and password are required"
                401:
                    description: Unauthorized
                    content:
                        application/json:
                            schema:
                                type: object
                                properties:
                                    status:
                                        type: integer
                                        example: 401
                                    message:
                                        type: string
                                        example: "Unauthorized"
                                    error:
                                        type: string
                                        example: "Invalid email or password"
                500:
                    description: Internal server error
                    content:
                        application/json:
                            schema:
                                type: object
                                properties:
                                    status:
                                        type: integer
                                        example: 500
                                    message:
                                        type: string
                                        example: "Internal server error"
                                    error:
                                        type: string
                                        example: "Failed to process login request"

    /auth/register:
        post:
            tags: [Authentication]
            summary: User registration
            description: Register a new user account
            requestBody:
                required: true
                content:
                    application/json:
                        schema:
                            type: object
                            required:
                                - first_name
                                - email
                                - password
                            properties:
                                first_name:
                                    type: string
                                    example: "John"
                                last_name:
                                    type: string
                                    example: "Doe"
                                email:
                                    type: string
                                    format: email
                                    example: "john.doe@example.com"
                                password:
                                    type: string
                                    format: password
                                    example: "securepassword123"
                                agree_terms:
                                    type: boolean
                                    example: true
            responses:
                201:
                    description: User registered successfully
                    content:
                        application/json:
                            schema:
                                type: object
                                properties:
                                    status:
                                        type: integer
                                        example: 201
                                    message:
                                        type: string
                                        example: "User registered successfully"
                                    data:
                                        type: object
                                        properties:
                                            user_id:
                                                type: integer
                                                example: 1
                400:
                    description: Bad request
                    content:
                        application/json:
                            schema:
                                type: object
                                properties:
                                    status:
                                        type: integer
                                        example: 400
                                    message:
                                        type: string
                                        example: "Invalid request"
                                    error:
                                        type: string
                                        example: "Email already in use"
                500:
                    description: Internal server error
                    content:
                        application/json:
                            schema:
                                type: object
                                properties:
                                    status:
                                        type: integer
                                        example: 500
                                    message:
                                        type: string
                                        example: "Internal server error"
                                    error:
                                        type: string
                                        example: "Failed to create user"

    /auth/logout:
        post:
            tags: [Authentication]
            summary: User logout
            description: Log out the currently authenticated user by invalidating the access token.
            security:
                - bearerAuth: []
            responses:
                200:
                    description: Logout successful
                    content:
                        application/json:
                            schema:
                                type: object
                                properties:
                                    status:
                                        type: integer
                                        example: 200
                                    message:
                                        type: string
                                        example: "Successfully logged out"
                401:
                    description: Unauthorized
                    content:
                        application/json:
                            schema:
                                type: object
                                properties:
                                    status:
                                        type: integer
                                        example: 401
                                    message:
                                        type: string
                                        example: "Unauthorized"
                                    error:
                                        type: string
                                        example: "Token is missing or invalid"
                500:
                    description: Internal server error
                    content:
                        application/json:
                            schema:
                                type: object
                                properties:
                                    status:
                                        type: integer
                                        example: 500
                                    message:
                                        type: string
                                        example: "Internal server error"
                                    error:
                                        type: string
                                        example: "Failed to process logout request"

    /auth/google:
        post:
            tags: [Authentication]
            summary: Google Sign-In / Registration
            description: Authenticates a user using a Google ID Token. If the user doesn't exist, attempts registration (requires agreeing to terms if applicable).
            requestBody:
                required: true
                content:
                    application/json:
                        schema:
                            type: object
                            required:
                                - token
                            properties:
                                token:
                                    type: string
                                    example: "eyJhbGciOiJSUzI1NiIsImtpZCI6Ij..."
                                    description: The Google ID Token received from the client-side Google Sign-In flow.
            responses:
                "200":
                    description: Google login successful
                    content:
                        application/json:
                            schema:
                                type: object
                                properties:
                                    status:
                                        type: integer
                                        example: 200
                                    message:
                                        type: string
                                        example: "Google login successful"
                                    data:
                                        type: object
                                        properties:
                                            access_token:
                                                type: string
                                                example: "eyJhbGciOiJIUzI1NiIsInR5cCI6IkpXVCJ9..."
                                            user:
                                                type: object
                                                properties:
                                                    id:
                                                        type: integer
                                                        example: 1
                                                    email:
                                                        type: string
                                                        example: "john.doe@example.com"
                                                    role:
                                                        type: string
                                                        example: "employee"

                "201":
                    description: Google registration successful (user didn't exist previously)
                    content:
                        application/json:
                            schema:
                                type: object
                                properties:
                                    status:
                                        type: integer
                                        example: 201
                                    message:
                                        type: string
                                        example: "Google registration successful"
                                    data:
                                        type: object
                                        properties:
                                            token:
                                                type: string
                                                example: "eyJhbGciOiJIUzI1NiIsInR5cCI6IkpXVCJ9..."
                                            user:
                                                $ref: "#/components/schemas/User"
                "400":
                    description: Bad Request (e.g., missing token, invalid token format, terms not agreed for registration)
                    content:
                        application/json:
                            schema:
                                type: object
                                properties:
                                    status:
                                        type: integer
                                        example: 400
                                    message:
                                        type: string
                                        example: "Bad Request"
                "401":
                    description: Unauthorized (e.g., invalid Google token signature/audience/issuer)
                    content:
                        application/json:
                            schema:
                                type: object
                                properties:
                                    status:
                                        type: integer
                                        example: 401
                                    message:
                                        type: string
                                        example: "Unauthorized"
                "500":
                    description: Internal Server Error
                    content:
                        application/json:
                            schema:
                                type: object
                                properties:
                                    status:
                                        type: integer
                                        example: 500
                                    message:
                                        type: string
                                        example: "Internal Server Error"

    /auth/password/change:
        post:
            tags: [Authentication]
            summary: Change Password
            description: Allows an authenticated user to change their password.
            security:
                - bearerAuth: []
            requestBody:
                required: true
                content:
                    application/json:
                        schema:
                            type: object
                            required:
                                - old_password
                                - new_password
                            properties:
                                old_password:
                                    type: string
                                    format: password
                                    example: "oldpassword123"
                                new_password:
                                    type: string
                                    format: password
                                    example: "newpassword123"
            responses:
                "200":
                    description: Password changed successfully
                    content:
                        application/json:
                            schema:
                                type: object
                                properties:
                                    status:
                                        type: integer
                                        example: 200
                                    message:
                                        type: string
                                        example: "Password changed successfully"
                "400":
                    description: Bad Request (e.g., missing fields, new password doesn't meet requirements)
                    content:
                        application/json:
                            schema:
                                type: object
                                properties:
                                    status:
                                        type: integer
                                        example: 400
                                    message:
                                        type: string
                                        example: "Bad Request"
                "401":
                    description: Unauthorized (e.g., invalid/expired JWT, incorrect old password)
                    content:
                        application/json:
                            schema:
                                type: object
                                properties:
                                    status:
                                        type: integer
                                        example: 401
                                    message:
                                        type: string
                                        example: "Unauthorized"
                "500":
                    description: Internal Server Error
                    content:
                        application/json:
                            schema:
                                type: object
                                properties:
                                    status:
                                        type: integer
                                        example: 500
                                    message:
                                        type: string
                                        example: "Internal Server Error"

    /auth/password/reset:
        post:
            tags: [Authentication]
            summary: Request Password Reset
            description: Initiates the password reset process for a given email address. A reset link/code will typically be sent to the user's email.
            requestBody:
                required: true
                content:
                    application/json:
                        schema:
                            type: object
                            required:
                                - email
                            properties:
                                email:
                                    type: string
                                    format: email
                                    example: "john.doe@example.com"
            responses:
                "200":
                    description: Password reset initiated (if account exists)
                    content:
                        application/json:
                            schema:
                                type: object
                                properties:
                                    status:
                                        type: integer
                                        example: 200
                                    message:
                                        type: string
                                        example: "If an account with that email exists, a password reset link has been sent."

                "400":
                    description: Bad Request (e.g., invalid email format)
                    content:
                        application/json:
                            schema:
                                type: object
                                properties:
                                    status:
                                        type: integer
                                        example: 400
                                    message:
                                        type: string
                                        example: "Bad Request"
                "500":
                    description: Internal Server Error
                    content:
                        application/json:
                            schema:
                                type: object
                                properties:
                                    status:
                                        type: integer
                                        example: 500
                                    message:
                                        type: string
                                        example: "Internal Server Error"

    /api/employee:
        get:
            tags: [Employees]
            summary: Get all employees
            description: Retrieve a paginated list of employees. Filters can be applied via query parameters.
            parameters:
                - in: query
                  name: page
                  schema:
                      type: integer
                      minimum: 1
                      default: 1
                  description: Page number for pagination.
                - in: query
                  name: page_size
                  schema:
                      type: integer
                      minimum: 1
                      maximum: 100
                      default: 10
                  description: Number of items per page.
            responses:
                "200":
                    description: A list of employees retrieved successfully.
                    content:
                        application/json:
                            schema:
                                type: object
                                properties:
                                    status:
                                        type: integer
                                        example: 200
                                    message:
                                        type: string
                                        example: "Employees retrieved successfully"
                                    data:
                                        type: object
                                        properties:
                                            items:
                                                type: array
                                                items:
                                                    type: object
                                                    properties:
                                                        id:
                                                            type: integer
                                                            format: uint
                                                            example: 1
                                                        first_name:
                                                            type: string
                                                            example: "John"
                                                        last_name:
                                                            type: string
                                                            nullable: true
                                                            example: "Doe"
                                                        gender:
                                                            type: string
                                                            nullable: true
                                                            enum: [Male, Female]
                                                            example: "Male"
                                                        phone:
                                                            type: string
                                                            nullable: true
                                                            example: "+6281234567890"
                                                        branch_id:
                                                            type: integer
                                                            format: uint
                                                            nullable: true
                                                            example: 1
                                                        position_id:
                                                            type: integer
                                                            format: uint
                                                            example: 1
                                                        grade:
                                                            type: string
                                                            nullable: true
                                                            example: "Staff"
                                                        employment_status:
                                                            type: boolean
                                                            example: true
                                                        employee_code:
                                                            type: string
                                                            nullable: true
                                                            example: "EMP001"
                                                        date_of_birth:
                                                            type: string
                                                            format: date
                                                            nullable: true
                                                            example: "1990-05-15"
                                            pagination:
                                                type: object
                                                properties:
                                                    total_items:
                                                        type: integer
                                                        format: int64
                                                        example: 100
                                                    total_pages:
                                                        type: integer
                                                        example: 10
                                                    current_page:
                                                        type: integer
                                                        example: 1
                                                    page_size:
                                                        type: integer
                                                        example: 10
                                                    has_next_page:
                                                        type: boolean
                                                        example: true
                                                    has_prev_page:
                                                        type: boolean
                                                        example: false
                "500":
                    description: Internal server error
                    content:
                        application/json:
                            schema:
                                type: object
                                properties:
                                    status:
                                        type: integer
                                        example: 500
                                    message:
                                        type: string
                                        example: "Internal server error"
                                    error:
                                        type: string
                                        example: "Failed to retrieve employees list"
        post:
            tags: [Employees]
            summary: Create new employee
            description: Create a new employee with optional profile photo upload. All employee data and photo can be submitted in a single request using multipart/form-data.
            requestBody:
                required: true
                content:
                    multipart/form-data:
                        schema:
                            type: object
                            required:
                                - email
                                - first_name
                                - position_id
                            properties:
                                email:
                                    type: string
                                    format: email
                                    example: "john.doe@example.com"
                                password:
                                    type: string
                                    format: password
                                    minLength: 8
                                    example: "password123"
                                phone:
                                    type: string
                                    example: "+1234567890"
                                first_name:
                                    type: string
                                    maxLength: 255
                                    example: "John"
                                last_name:
                                    type: string
                                    maxLength: 255
                                    nullable: true
                                    example: "Doe"
                                position_id:
                                    type: integer
                                    format: uint
                                    example: 1
                                employee_code:
                                    type: string
                                    maxLength: 50
                                    example: "EMP001"
                                branch_id:
                                    type: integer
                                    format: uint
                                    example: 1
                                gender:
                                    type: string
                                    enum: [male, female]
                                    example: "male"
                                nik:
                                    type: string
                                    pattern: "^[0-9]*$"
                                    maxLength: 16
                                    example: "1234567890123456"
                                place_of_birth:
                                    type: string
                                    maxLength: 255
                                    nullable: true
                                    description: "Place where the employee was born (optional)."
                                    example: "Jakarta"
                                date_of_birth:
                                    type: string
                                    format: date
                                    nullable: true
                                    description: "Date when the employee was born (optional)."
                                    example: "1990-05-15"
                                last_education:
                                    type: string
                                    nullable: true
                                    enum:
                                        [
                                            SD,
                                            SMP,
                                            SMA/SMK,
                                            D1,
                                            D2,
                                            D3,
                                            S1/D4,
                                            S2,
                                            S3,
                                            Other,
                                        ]
                                    description: "Employee's highest level of education (optional)."
                                    example: "SMA/SMK"
                                grade:
                                    type: string
                                    maxLength: 50
                                    nullable: true
                                    description: "Employee's job grade or level (optional)."
                                    example: "Senior Staff"
                                contract_type:
                                    type: string
                                    nullable: true
                                    enum: [permanent, contract, freelance]
                                    example: "permanent"
                                hire_date:
                                    type: string
                                    format: date
                                    nullable: true
                                    description: "Date the employee was hired (optional)."
                                    example: "2024-01-15"
                                bank_name:
                                    type: string
                                    maxLength: 100
                                    nullable: true
                                    description: "Name of the employee's bank (optional)."
                                    example: "Bank Central Asia"
                                bank_account_number:
                                    type: string
                                    maxLength: 100
                                    nullable: true
                                    description: "Employee's bank account number (optional)."
                                    example: "1234567890"
                                bank_account_holder_name:
                                    type: string
                                    maxLength: 255
                                    nullable: true
                                    description: "Name on the employee's bank account (optional)."
                                    example: "John Doe"
                                tax_status:
                                    type: string
                                    nullable: true
                                    enum:
                                        [
                                            TK/0,
                                            TK/1,
                                            TK/2,
                                            TK/3,
                                            K/0,
                                            K/1,
                                            K/2,
                                            K/3,
                                            K/I/0,
                                            K/I/1,
                                            K/I/2,
                                            K/I/3,
                                        ]
                                    description: "Employee's tax status (optional)."
                                    example: "K/0"
                                profile_photo_url:
                                    type: string
                                    format: url
                                    nullable: true
                                    description: "URL to the employee's profile photo (optional)."
                                    example: "https://example.com/profile.jpg"
                                photo_file:
                                    type: string
                                    format: binary
                                    description: "Profile photo file to upload (JPEG, PNG, GIF, WebP only). Alternative to profile_photo_url."
            responses:
                "201":
                    description: Employee created successfully
                    content:
                        application/json:
                            schema:
                                type: object
                                properties:
                                    status:
                                        type: integer
                                        example: 201
                                    message:
                                        type: string
                                        example: "Employee created successfully"
                                    data:
                                        type: object
                                        properties:
                                            id:
                                                type: integer
                                                format: uint
                                                example: 1
                                            user_id:
                                                type: integer
                                                format: uint
                                                description: "ID of the associated user account."
                                                example: 123
                                            first_name:
                                                type: string
                                                example: "John"
                                            last_name:
                                                type: string
                                                nullable: true
                                                example: "Doe"
                                            gender:
                                                type: string
                                                nullable: true
                                                enum: [Male, Female]
                                                example: "Male"
                                            phone:
                                                type: string
                                                nullable: true
                                                example: "+6281234567890"
                                            branch_id:
                                                type: integer
                                                format: uint
                                                nullable: true
                                                example: 1
                                            position_id:
                                                type: integer
                                                format: uint
                                                example: 1
                                            grade:
                                                type: string
                                                nullable: true
                                                example: "Senior Staff"
                                            employment_status:
                                                type: boolean
                                                example: true
                                            employee_code:
                                                type: string
                                                nullable: true
                                                example: "EMP001"
                                            nik:
                                                type: string
                                                nullable: true
                                                maxLength: 16
                                                example: "1234567890123456"
                                            place_of_birth:
                                                type: string
                                                maxLength: 255
                                                nullable: true
                                                example: "Jakarta"
                                            date_of_birth:
                                                type: string
                                                format: date
                                                nullable: true
                                                example: "1990-05-15"
                                            last_education:
                                                type: string
                                                nullable: true
                                                enum:
                                                    [
                                                        SD,
                                                        SMP,
                                                        SMA/SMK,
                                                        D1,
                                                        D2,
                                                        D3,
                                                        S1/D4,
                                                        S2,
                                                        S3,
                                                        Other,
                                                    ]
                                                example: "SMA/SMK"
                                            contract_type:
                                                type: string
                                                nullable: true
                                                enum:
                                                    [
                                                        permanent,
                                                        contract,
                                                        freelance,
                                                    ]
                                                example: "permanent"
                                            hire_date:
                                                type: string
                                                format: date
                                                nullable: true
                                                example: "2024-01-15"
                                            bank_name:
                                                type: string
                                                maxLength: 100
                                                nullable: true
                                                example: "Bank Central Asia"
                                            bank_account_number:
                                                type: string
                                                maxLength: 100
                                                nullable: true
                                                example: "1234567890"
                                            bank_account_holder_name:
                                                type: string
                                                maxLength: 255
                                                nullable: true
                                                example: "John Doe"
                                            tax_status:
                                                type: string
                                                nullable: true
                                                enum:
                                                    [
                                                        TK/0,
                                                        TK/1,
                                                        TK/2,
                                                        TK/3,
                                                        K/0,
                                                        K/1,
                                                        K/2,
                                                        K/3,
                                                        K/I/0,
                                                        K/I/1,
                                                        K/I/2,
                                                        K/I/3,
                                                    ]
                                                example: "K/0"
                                            profile_photo_url:
                                                type: string
                                                maxLength: 255
                                                format: url
                                                nullable: true
                                                example: "https://example.com/profile.jpg"
                                            created_at:
                                                type: string
                                                format: date-time
                                                readOnly: true
                                            updated_at:
                                                type: string
                                                format: date-time
                                                readOnly: true
                                            email:
                                                type: string
                                                format: email
                                                nullable: true
                                                description: "Updated email of the associated user account, if changed."
                                                example: "new.employee.email@example.com"
                "400":
                    description: Bad request
                    content:
                        application/json:
                            schema:
                                type: object
                                properties:
                                    status:
                                        type: integer
                                        example: 400
                                    message:
                                        type: string
                                        example: "Invalid request data. Please check your input."
                                    error:
                                        type: string
                                        example: "Missing required fields"
                "500":
                    description: Internal server error
                    content:
                        application/json:
                            schema:
                                type: object
                                properties:
                                    status:
                                        type: integer
                                        example: 500
                                    message:
                                        type: string
                                        example: "Internal server error"
                                    error:
                                        type: string
                                        example: "failed to create employee: ..."

    /api/employee/{id}:
        get:
            tags: [Employees]
            summary: Get employee by ID
            description: Retrieve a specific employee by their unique ID.
            security:
                - bearerAuth: []
            parameters:
                - in: path
                  name: id
                  required: true
                  description: Numeric ID of the employee to get.
                  schema:
                      type: integer
                      format: uint
                      example: 1
            responses:
                "200":
                    description: Employee retrieved successfully
                    content:
                        application/json:
                            schema:
                                type: object
                                properties:
                                    status:
                                        type: integer
                                        example: 200
                                    message:
                                        type: string
                                        example: "Employee retrieved successfully"
                                    data:
                                        type: object
                                        properties:
                                            id:
                                                type: integer
                                                format: uint
                                                example: 1
                                            first_name:
                                                type: string
                                                example: "John"
                                            last_name:
                                                type: string
                                                nullable: true
                                                example: "Doe"
                                            gender:
                                                type: string
                                                nullable: true
                                                enum: [Male, Female]
                                                example: "Male"
                                            phone:
                                                type: string
                                                nullable: true
                                                example: "+6281234567890"
                                            branch_id:
                                                type: integer
                                                format: uint
                                                nullable: true
                                                example: 1
                                            position_id:
                                                type: integer
                                                format: uint
                                                example: 1
                                            grade:
                                                type: string
                                                nullable: true
                                                example: "Senior Staff"
                                            employment_status:
                                                type: boolean
                                                example: true
                                            resignation_date:
                                                type: string
                                                format: date
                                                nullable: true
                                                example: "2024-03-15"
                                            hire_date:
                                                type: string
                                                format: date
                                                nullable: true
                                                example: "2024-01-15"
                                            bank_name:
                                                type: string
                                                nullable: true
                                                example: "Bank Mandiri"
                                            bank_account_number:
                                                type: string
                                                nullable: true
                                                example: "1234567890"
                                            bank_account_holder_name:
                                                type: string
                                                nullable: true
                                                example: "John Doe"
                                            tax_status:
                                                type: string
                                                nullable: true
                                                example: "K/0"
                                            profile_photo_url:
                                                type: string
                                                nullable: true
                                                format: url
                                                example: "https://example.com/profile.jpg"
                                            created_at:
                                                type: string
                                                format: date-time
                                                readOnly: true
                                            updated_at:
                                                type: string
                                                format: date-time
                                                readOnly: true
                                            place_of_birth:
                                                type: string
                                                maxLength: 255
                                                nullable: true
                                                example: "Jakarta"
                                            date_of_birth:
                                                type: string
                                                format: date
                                                nullable: true
                                                example: "1990-05-15"
                                            last_education:
                                                type: string
                                                nullable: true
                                                enum:
                                                    [
                                                        SD,
                                                        SMP,
                                                        SMA/SMK,
                                                        D1,
                                                        D2,
                                                        D3,
                                                        S1/D4,
                                                        S2,
                                                        S3,
                                                        Other,
                                                    ]
                                                example: "SMA/SMK"

                "400":
                    description: Invalid ID supplied
                    content:
                        application/json:
                            schema:
                                type: object
                                properties:
                                    status:
                                        type: integer
                                        example: 400
                                    message:
                                        type: string
                                        example: "Invalid employee ID format"
                                    error:
                                        type: string
                                        example: 'strconv.ParseUint: parsing "abc": invalid syntax'
                "404":
                    description: Employee not found
                    content:
                        application/json:
                            schema:
                                type: object
                                properties:
                                    status:
                                        type: integer
                                        example: 404
                                    message:
                                        type: string
                                        example: "Employee not found"
                                    error:
                                        type: string
                                        example: "Employee not found"
                "500":
                    description: Internal server error
                    content:
                        application/json:
                            schema:
                                type: object
                                properties:
                                    status:
                                        type: integer
                                        example: 500
                                    message:
                                        type: string
                                        example: "Internal server error"
                                    error:
                                        type: string
                                        example: "failed to retrieve employee"

        patch:
            tags: [Employees]
            summary: Update employee details
            description: Update employee details with optional profile photo upload. All employee data and photo can be submitted in a single request using multipart/form-data.
            security:
                - bearerAuth: []
            parameters:
                - in: path
                  name: id
                  required: true
                  description: Numeric ID of the employee to update.
                  schema:
                      type: integer
                      format: uint
                      example: 1
            requestBody:
                required: true
                content:
                    multipart/form-data:
                        schema:
                            type: object
                            properties:
                                first_name:
                                    type: string
                                    maxLength: 255
                                    nullable: true
                                    example: "John"
                                last_name:
                                    type: string
                                    maxLength: 255
                                    nullable: true
                                    example: "Doe"
                                employee_code:
                                    type: string
                                    maxLength: 255
                                    nullable: true
                                    example: "EMP001"
                                branch_id:
                                    type: integer
                                    format: uint
                                    nullable: true
                                    example: 2
                                position_id:
                                    type: integer
                                    format: uint
                                    nullable: true
                                    example: 2
                                gender:
                                    type: string
                                    nullable: true
                                    enum: [Male, Female]
                                    example: "Female"
                                nik:
                                    type: string
                                    maxLength: 16
                                    nullable: true
                                    example: "9876543210987654"
                                place_of_birth:
                                    type: string
                                    maxLength: 255
                                    nullable: true
                                    example: "Jakarta"
                                date_of_birth:
                                    type: string
                                    format: date
                                    nullable: true
                                    example: "1990-05-15"
                                last_education:
                                    type: string
                                    nullable: true
                                    enum:
                                        [
                                            SD,
                                            SMP,
                                            SMA/SMK,
                                            D1,
                                            D2,
                                            D3,
                                            S1/D4,
                                            S2,
                                            S3,
                                            Other,
                                        ]
                                    example: "SMA/SMK"
                                grade:
                                    type: string
                                    maxLength: 50
                                    nullable: true
                                    example: "Manager"
                                contract_type:
                                    type: string
                                    nullable: true
                                    enum: [permanent, contract, freelance]
                                    example: "permanent"
                                resignation_date:
                                    type: string
                                    format: date
                                    nullable: true
                                    example: "2025-12-31"
                                hire_date:
                                    type: string
                                    format: date
                                    nullable: true
                                    example: "2022-06-01"
                                bank_name:
                                    type: string
                                    maxLength: 100
                                    nullable: true
                                    example: "Bank Mandiri"
                                bank_account_number:
                                    type: string
                                    maxLength: 100
                                    nullable: true
                                    example: "0987654321"
                                bank_account_holder_name:
                                    type: string
                                    maxLength: 255
                                    nullable: true
                                    example: "Jane Doe"
                                tax_status:
                                    type: string
                                    nullable: true
                                    enum:
                                        [
                                            TK/0,
                                            TK/1,
                                            TK/2,
                                            TK/3,
                                            K/0,
                                            K/1,
                                            K/2,
                                            K/3,
                                            K/I/0,
                                            K/I/1,
                                            K/I/2,
                                            K/I/3,
                                        ]
                                    example: "TK/0"
                                profile_photo_url:
                                    type: string
                                    maxLength: 255
                                    format: url
                                    nullable: true
                                    description: "URL to the employee's profile photo (optional)."
                                    example: "https://example.com/new_profile.jpg"
                                photo_file:
                                    type: string
                                    format: binary
                                    description: "Profile photo file to upload (JPEG, PNG, GIF, WebP only). Alternative to profile_photo_url."
                                employment_status:
                                    type: boolean
                                    example: true
                                email:
                                    type: string
                                    format: email
                                    nullable: true
                                    description: "User's new email address (optional). If provided, will attempt to update the associated user account's email."
                                    example: "new.employee.email@example.com"
                                phone:
                                    type: string
                                    pattern: '^\+?[1-9]\d{1,14}$'
                                    nullable: true
                                    description: "User's new phone number (optional, E.164 format). If provided, will attempt to update the associated user account's phone."
                                    example: "+628123450001"
            responses:
                "200":
                    description: Employee updated successfully
                    content:
                        application/json:
                            schema:
                                type: object
                                properties:
                                    status:
                                        type: integer
                                        example: 200
                                    message:
                                        type: string
                                        example: "Employee updated successfully"
                                    data:
                                        type: object
                                        properties:
                                            id:
                                                type: integer
                                                format: uint
                                                example: 1
                                            first_name:
                                                type: string
                                                example: "John"
                                            last_name:
                                                type: string
                                                nullable: true
                                                example: "Doe"
                                            gender:
                                                type: string
                                                nullable: true
                                                enum: [Male, Female]
                                                example: "Male"
                                            phone:
                                                type: string
                                                nullable: true
                                                example: "+6281234567890"
                                            branch_id:
                                                type: integer
                                                format: uint
                                                nullable: true
                                                example: 1
                                            position_id:
                                                type: integer
                                                format: uint
                                                example: 1
                                            grade:
                                                type: string
                                                nullable: true
                                                example: "Senior Staff"
                                            employment_status:
                                                type: boolean
                                                example: true
                                            nik:
                                                type: string
                                                nullable: true
                                                example: "9876543210987654"
                                            place_of_birth:
                                                type: string
                                                nullable: true
                                                example: "Jakarta"
                                            date_of_birth:
                                                type: string
                                                format: date
                                                nullable: true
                                                example: "1990-05-15"
                                            email:
                                                type: string
                                                format: email
                                                nullable: true
                                                description: "Updated email of the associated user account, if changed."
                                                example: "new.employee.email@example.com"
                                            resignation_date:
                                                type: string
                                                format: date
                                                nullable: true
                                                example: "2024-03-15"
                                            hire_date:
                                                type: string
                                                format: date
                                                nullable: true
                                                example: "2024-01-15"
                                            bank_name:
                                                type: string
                                                nullable: true
                                                example: "Bank Mandiri"
                                            bank_account_number:
                                                type: string
                                                nullable: true
                                                example: "1234567890"
                                            bank_account_holder_name:
                                                type: string
                                                nullable: true
                                                example: "John Doe"
                                            tax_status:
                                                type: string
                                                nullable: true
                                                example: "K/0"
                                            profile_photo_url:
                                                type: string
                                                nullable: true
                                                format: url
                                                example: "https://example.com/new_profile.jpg"
                                            created_at:
                                                type: string
                                                format: date-time
                                                example: "2024-03-15T10:30:00Z"
                                            updated_at:
                                                type: string
                                                format: date-time
                                                example: "2024-03-15T10:30:00Z"

                400:
                    description: Bad request
                    content:
                        application/json:
                            schema:
                                type: object
                                properties:
                                    status:
                                        type: integer
                                        example: 400
                                    message:
                                        type: string
                                        example: "Invalid request"
                                    error:
                                        type: string
                                        example: "Invalid data provided"
                404:
                    description: Employee not found
                    content:
                        application/json:
                            schema:
                                type: object
                                properties:
                                    status:
                                        type: integer
                                        example: 404
                                    message:
                                        type: string
                                        example: "Not found"
                                    error:
                                        type: string
                                        example: "Employee not found"
                500:
                    description: Internal server error
                    content:
                        application/json:
                            schema:
                                type: object
                                properties:
                                    status:
                                        type: integer
                                        example: 500
                                    message:
                                        type: string
                                        example: "Internal server error"
                                    error:
                                        type: string
                                        example: "Failed to update employee"

    /api/employee/{id}/status:
        patch:
            tags: [Employees]
            summary: Update employee employment status
            description: Update employee's employment status to inactive and set resignation date to current date
            parameters:
                - in: path
                  name: id
                  required: true
                  schema:
                      type: integer
            responses:
                200:
                    description: Employee status updated successfully
                    content:
                        application/json:
                            schema:
                                type: object
                                properties:
                                    status:
                                        type: integer
                                        example: 200
                                    message:
                                        type: string
                                        example: "Employee status updated successfully"
                                    data:
                                        type: object
                                        properties:
                                            id:
                                                type: integer
                                                example: 1
                                            employee_code:
                                                type: string
                                                example: "EMP001"
                                            first_name:
                                                type: string
                                                example: "John"
                                            last_name:
                                                type: string
                                                example: "Doe"
                                            employment_status:
                                                type: string
                                                example: "inactive"
                                            resignation_date:
                                                type: string
                                                format: date
                                                example: "2024-03-15"
                404:
                    description: Employee not found
                    content:
                        application/json:
                            schema:
                                type: object
                                properties:
                                    status:
                                        type: integer
                                        example: 404
                                    message:
                                        type: string
                                        example: "Not found"
                                    error:
                                        type: string
                                        example: "Employee not found"
                500:
                    description: Internal server error
                    content:
                        application/json:
                            schema:
                                type: object
                                properties:
                                    status:
                                        type: integer
                                        example: 500
                                    message:
                                        type: string
                                        example: "Internal server error"
                                    error:
                                        type: string
                                        example: "Failed to update employee status"

    /api/employee/statistics:
        get:
            tags: [Employees]
            summary: Get employee statistics
            description: Retrieve statistical information about employees including total count, new hires, active and resigned employees
            security:
                - bearerAuth: []
            responses:
                200:
                    description: Employee statistics retrieved successfully
                    content:
                        application/json:
                            schema:
                                type: object
                                properties:
                                    status:
                                        type: integer
                                        example: 200
                                    message:
                                        type: string
                                        example: "Employee statistics retrieved successfully"
                                    data:
                                        $ref: "#/components/schemas/EmployeeStatisticsResponse"
                401:
                    description: Unauthorized
                    content:
                        application/json:
                            schema:
                                type: object
                                properties:
                                    status:
                                        type: integer
                                        example: 401
                                    message:
                                        type: string
                                        example: "Unauthorized"
                                    error:
                                        type: string
                                        example: "Invalid or missing authentication token"
                500:
                    description: Internal server error
                    content:
                        application/json:
                            schema:
                                type: object
                                properties:
                                    status:
                                        type: integer
                                        example: 500
                                    message:
                                        type: string
                                        example: "Internal server error"
                                    error:
                                        type: string
                                        example: "Failed to retrieve employee statistics"                                    

    /api/checkclock-settings:
        post:
            tags: [Check Clock Settings]
            summary: Create a new check clock setting
            description: Adds a new check clock setting or assign a work schedule to an employee.
            requestBody:
                required: true
                content:
                    application/json:
                        schema:
                            $ref: "#/components/schemas/CheckClockSettingsCreateRequest"
            responses:
                201:
                    description: Check clock setting created successfully
                    content:
                        application/json:
                            schema:
                                $ref: "#/components/schemas/CheckClockSettingsResponse"
                400:
                    description: Invalid request payload or validation error
                    content:
                        application/json:
                            schema:
                                type: object
                                properties:
                                    status:
                                        type: integer
                                        example: 400
                                    message:
                                        type: string
                                        example: "Invalid request payload"
                                    error:
                                        type: string
                                        example: "Missing required fields or invalid data"
                500:
                    description: Internal server error
                    content:
                        application/json:
                            schema:
                                type: object
                                properties:
                                    status:
                                        type: integer
                                        example: 500
                                    message:
                                        type: string
                                        example: "Internal server error"
                                    error:
                                        type: string
                                        example: "Failed to create check clock setting"

    /employee-documents:
        post:
            tags: [Employee Documents]
            summary: Upload a new employee document
            requestBody:
                required: true
                content:
                    application/json:
                        schema:
                            type: object
                            required:
                                - employee_id
                                - title
                                - document_url
                            properties:
                                employee_id:
                                    type: integer
                                    example: 1
                                title:
                                    type: string
                                    example: "Employment Contract"
                                document_url:
                                    type: string
                                    example: "https://storage.example.com/documents/contract.pdf"
                                status:
                                    type: string
                                    enum: [draft, active]
                                    example: "draft"
            responses:
                201:
                    description: Document uploaded successfully
                    content:
                        application/json:
                            schema:
                                type: object
                                properties:
                                    status:
                                        type: integer
                                        example: 201
                                    message:
                                        type: string
                                        example: "Document uploaded successfully"
                                    data:
                                        type: object
                                        properties:
                                            id:
                                                type: integer
                                                example: 1
                                            employee_id:
                                                type: integer
                                                example: 1
                                            title:
                                                type: string
                                                example: "Employment Contract"
                                            document_url:
                                                type: string
                                                example: "https://storage.example.com/documents/contract.pdf"
                                            created_at:
                                                type: string
                                                format: date-time
                                                example: "2024-03-15T10:30:00Z"
                400:
                    description: Bad request
                    content:
                        application/json:
                            schema:
                                type: object
                                properties:
                                    status:
                                        type: integer
                                        example: 400
                                    message:
                                        type: string
                                        example: "Invalid request"
                                    error:
                                        type: string
                                        example: "Missing required fields"
                500:
                    description: Internal server error
                    content:
                        application/json:
                            schema:
                                type: object
                                properties:
                                    status:
                                        type: integer
                                        example: 500
                                    message:
                                        type: string
                                        example: "Internal server error"
                                    error:
                                        type: string
                                        example: "Failed to upload document"

        get:
            tags: [Employee Documents]
            summary: Get all employee documents
            parameters:
                - in: query
                  name: employee_id
                  schema:
                      type: integer
            responses:
                200:
                    description: List of employee documents retrieved successfully
                    content:
                        application/json:
                            schema:
                                type: object
                                properties:
                                    status:
                                        type: integer
                                        example: 200
                                    message:
                                        type: string
                                        example: "Documents retrieved successfully"
                                    data:
                                        type: array
                                        items:
                                            type: object
                                            properties:
                                                id:
                                                    type: integer
                                                    example: 1
                                                employee_id:
                                                    type: integer
                                                    example: 1
                                                title:
                                                    type: string
                                                    example: "Employment Contract"
                                                document_url:
                                                    type: string
                                                    example: "https://storage.example.com/documents/contract.pdf"
                                                created_at:
                                                    type: string
                                                    format: date-time
                                                    example: "2024-03-15T10:30:00Z"
                500:
                    description: Internal server error
                    content:
                        application/json:
                            schema:
                                type: object
                                properties:
                                    status:
                                        type: integer
                                        example: 500
                                    message:
                                        type: string
                                        example: "Internal server error"
                                    error:
                                        type: string
                                        example: "Failed to retrieve documents"

    /employee-documents/{id}:
        get:
            tags: [Employee Documents]
            summary: Get a specific employee document by ID
            parameters:
                - in: path
                  name: id
                  required: true
                  schema:
                      type: integer
            responses:
                200:
                    description: Document details retrieved successfully
                    content:
                        application/json:
                            schema:
                                type: object
                                properties:
                                    status:
                                        type: integer
                                        example: 200
                                    message:
                                        type: string
                                        example: "Document retrieved successfully"
                                    data:
                                        type: object
                                        properties:
                                            id:
                                                type: integer
                                                example: 1
                                            employee_id:
                                                type: integer
                                                example: 1
                                            title:
                                                type: string
                                                example: "Employment Contract"
                                            document_url:
                                                type: string
                                                example: "https://storage.example.com/documents/contract.pdf"
                                            created_at:
                                                type: string
                                                format: date-time
                                                example: "2024-03-15T10:30:00Z"
                404:
                    description: Document not found
                    content:
                        application/json:
                            schema:
                                type: object
                                properties:
                                    status:
                                        type: integer
                                        example: 404
                                    message:
                                        type: string
                                        example: "Not found"
                                    error:
                                        type: string
                                        example: "Document not found"
                500:
                    description: Internal server error
                    content:
                        application/json:
                            schema:
                                type: object
                                properties:
                                    status:
                                        type: integer
                                        example: 500
                                    message:
                                        type: string
                                        example: "Internal server error"
                                    error:
                                        type: string
                                        example: "Failed to retrieve document"

        patch:
            tags: [Employee Documents]
            summary: Update document details
            description: Update document title or URL
            parameters:
                - in: path
                  name: id
                  required: true
                  schema:
                      type: integer
            requestBody:
                required: true
                content:
                    application/json:
                        schema:
                            type: object
                            properties:
                                title:
                                    type: string
                                    example: "Updated Contract"
                                document_url:
                                    type: string
                                    example: "https://storage.example.com/documents/contract_v2.pdf"
            responses:
                200:
                    description: Document updated successfully
                    content:
                        application/json:
                            schema:
                                type: object
                                properties:
                                    status:
                                        type: integer
                                        example: 200
                                    message:
                                        type: string
                                        example: "Document updated successfully"
                                    data:
                                        type: object
                                        properties:
                                            id:
                                                type: integer
                                                example: 1
                                            employee_id:
                                                type: integer
                                                example: 1
                                            title:
                                                type: string
                                                example: "Updated Contract"
                                            document_url:
                                                type: string
                                                example: "https://storage.example.com/documents/contract_v2.pdf"
                                            created_at:
                                                type: string
                                                format: date-time
                                                example: "2024-03-15T10:30:00Z"
                404:
                    description: Document not found
                    content:
                        application/json:
                            schema:
                                type: object
                                properties:
                                    status:
                                        type: integer
                                        example: 404
                                    message:
                                        type: string
                                        example: "Not found"
                                    error:
                                        type: string
                                        example: "Document not found"
                500:
                    description: Internal server error
                    content:
                        application/json:
                            schema:
                                type: object
                                properties:
                                    status:
                                        type: integer
                                        example: 500
                                    message:
                                        type: string
                                        example: "Internal server error"
                                    error:
                                        type: string
                                        example: "Failed to update document"

        delete:
            tags: [Employee Documents]
            summary: Delete document
            description: Permanently delete a document
            parameters:
                - in: path
                  name: id
                  required: true
                  schema:
                      type: integer
            responses:
                200:
                    description: Document deleted successfully
                    content:
                        application/json:
                            schema:
                                type: object
                                properties:
                                    status:
                                        type: integer
                                        example: 200
                                    message:
                                        type: string
                                        example: "Document deleted successfully"
                404:
                    description: Document not found
                    content:
                        application/json:
                            schema:
                                type: object
                                properties:
                                    status:
                                        type: integer
                                        example: 404
                                    message:
                                        type: string
                                        example: "Not found"
                                    error:
                                        type: string
                                        example: "Document not found"
                500:
                    description: Internal server error
                    content:
                        application/json:
                            schema:
                                type: object
                                properties:
                                    status:
                                        type: integer
                                        example: 500
                                    message:
                                        type: string
                                        example: "Internal server error"
                                    error:
                                        type: string
                                        example: "Failed to delete document"

    #    /attendance/check-in:
    #        post:
    #            tags: [ Attendance ]
    #            summary: Employee check-in
    #            requestBody:
    #                required: true
    #                content:
    #                    application/json:
    #                        schema:
    #                            type: object
    #                            properties:
    #                                employee_id:
    #                                    type: integer
    #                                    example: 1
    #                                work_arrangement_id:
    #                                    type: integer
    #                                    example: 1
    #                                ip_address:
    #                                    type: string
    #                                notes:
    #                                    type: string
    #            responses:
    #                200:
    #                    description: Check-in recorded successfully
    #                    content:
    #                        application/json:
    #                            schema:
    #                                allOf:
    #                                    -   $ref: "#/components/schemas/AttendanceLog"
    #                                    -   type: object
    #                                        properties:
    #                                            event_type:
    #                                                type: string
    #                                                enum: [ check_in ]
    #                400:
    #                    description: Invalid request
    #
    #    /attendance/check-out:
    #        post:
    #            tags: [ Attendance ]
    #            summary: Employee check-out
    #            requestBody:
    #                required: true
    #                content:
    #                    application/json:
    #                        schema:
    #                            type: object
    #                            properties:
    #                                employee_id:
    #                                    type: integer
    #                                    example: 1
    #                                work_arrangement_id:
    #                                    type: integer
    #                                    example: 1
    #                                ip_address:
    #                                    type: string
    #                                notes:
    #                                    type: string
    #            responses:
    #                200:
    #                    description: Check-out recorded successfully
    #                    content:
    #                        application/json:
    #                            schema:
    #                                allOf:
    #                                    -   $ref: "#/components/schemas/AttendanceLog"
    #                                    -   type: object
    #                                        properties:
    #                                            event_type:
    #                                                type: string
    #                                                enum: [ check_out ]
    #                400:
    #                    description: Invalid request
    #
    #    /attendance/logs:
    #        get:
    #            tags: [ Attendance ]
    #            summary: Get attendance logs
    #            parameters:
    #                -   in: query
    #                    name: start_date
    #                    schema:
    #                        type: string
    #                        format: date
    #                -   in: query
    #                    name: end_date
    #                    schema:
    #                        type: string
    #                        format: date
    #                -   in: query
    #                    name: employee_id
    #                    schema:
    #                        type: integer
    #            responses:
    #                200:
    #                    description: List of attendance logs
    #                    content:
    #                        application/json:
    #                            schema:
    #                                type: array
    #                                items:
    #                                    $ref: "#/components/schemas/AttendanceLog"
    #
    #    /daily-attendance:
    #        get:
    #            tags: [ Daily Attendance ]
    #            summary: Get daily attendance records
    #            parameters:
    #                -   in: query
    #                    name: start_date
    #                    schema:
    #                        type: string
    #                        format: date
    #                -   in: query
    #                    name: end_date
    #                    schema:
    #                        type: string
    #                        format: date
    #                -   in: query
    #                    name: employee_id
    #                    schema:
    #                        type: integer
    #            responses:
    #                200:
    #                    description: List of daily attendance records
    #                    content:
    #                        application/json:
    #                            schema:
    #                                type: array
    #                                items:
    #                                    $ref: "#/components/schemas/DailyAttendance"
    #
    #    /daily-attendance/{id}:
    #        get:
    #            tags: [ Daily Attendance ]
    #            summary: Get daily attendance by ID
    #            parameters:
    #                -   in: path
    #                    name: id
    #                    required: true
    #                    schema:
    #                        type: integer
    #            responses:
    #                200:
    #                    description: Daily attendance record
    #                    content:
    #                        application/json:
    #                            schema:
    #                                $ref: "#/components/schemas/DailyAttendance"
    #                404:
    #                    description: Attendance record not found
    #
    #    /overtime:
    #        post:
    #            tags: [ Overtime ]
    #            summary: Submit overtime request
    #            requestBody:
    #                required: true
    #                content:
    #                    application/json:
    #                        schema:
    #                            $ref: "#/components/schemas/OvertimeRequest"
    #            responses:
    #                201:
    #                    description: Overtime request submitted
    #
    #        get:
    #            tags: [ Overtime ]
    #            summary: Get overtime requests
    #            parameters:
    #                -   in: query
    #                    name: status
    #                    schema:
    #                        type: string
    #                        enum: [ pending, approved, rejected ]
    #                -   in: query
    #                    name: employee_id
    #                    schema:
    #                        type: integer
    #            responses:
    #                200:
    #                    description: List of overtime requests
    #                    content:
    #                        application/json:
    #                            schema:
    #                                type: array
    #                                items:
    #                                    $ref: "#/components/schemas/OvertimeRequest"
    #
    #    /overtime/{id}/approve:
    #        post:
    #            tags: [ Overtime ]
    #            summary: Approve/reject overtime request
    #            parameters:
    #                -   in: path
    #                    name: id
    #                    required: true
    #                    schema:
    #                        type: integer
    #            requestBody:
    #                required: true
    #                content:
    #                    application/json:
    #                        schema:
    #                            type: object
    #                            properties:
    #                                status:
    #                                    type: string
    #                                    enum: [ approved, rejected ]
    #                                notes:
    #                                    type: string
    #            responses:
    #                200:
    #                    description: Overtime request updated
    #
    #    /departments:
    #        get:
    #            tags: [ Departments ]
    #            summary: Get all departments
    #            responses:
    #                200:
    #                    description: List of all departments
    #                    content:
    #                        application/json:
    #                            schema:
    #                                type: array
    #                                items:
    #                                    $ref: "#/components/schemas/Department"
    #        post:
    #            tags: [ Departments ]
    #            summary: Create a new department
    #            requestBody:
    #                required: true
    #                content:
    #                    application/json:
    #                        schema:
    #                            type: object
    #                            properties:
    #                                name:
    #                                    type: string
    #                                description:
    #                                    type: string
    #                                active:
    #                                    type: boolean
    #            responses:
    #                201:
    #                    description: Department created successfully
    #                    content:
    #                        application/json:
    #                            schema:
    #                                $ref: "#/components/schemas/Department"
    #
    #    /departments/{id}:
    #        get:
    #            tags: [ Departments ]
    #            summary: Get department by ID
    #            parameters:
    #                -   in: path
    #                    name: id
    #                    required: true
    #                    schema:
    #                        type: integer
    #            responses:
    #                200:
    #                    description: Department details
    #                    content:
    #                        application/json:
    #                            schema:
    #                                $ref: "#/components/schemas/Department"
    #                404:
    #                    description: Department not found
    #        put:
    #            tags: [ Departments ]
    #            summary: Update department by ID
    #            parameters:
    #                -   in: path
    #                    name: id
    #                    required: true
    #                    schema:
    #                        type: integer
    #            requestBody:
    #                required: true
    #                content:
    #                    application/json:
    #                        schema:
    #                            type: object
    #                            properties:
    #                                name:
    #                                    type: string
    #                                description:
    #                                    type: string
    #                                active:
    #                                    type: boolean
    #            responses:
    #                200:
    #                    description: Department updated successfully
    #                    content:
    #                        application/json:
    #                            schema:
    #                                $ref: "#/components/schemas/Department"
    #                404:
    #                    description: Department not found
    #        delete:
    #            tags: [ Departments ]
    #            summary: Delete department by ID
    #            parameters:
    #                -   in: path
    #                    name: id
    #                    required: true
    #                    schema:
    #                        type: integer
    #            responses:
    #                204:
    #                    description: Department deleted successfully
    #                404:
    #                    description: Department not found

    /positions:
        get:
            tags: [Positions]
            summary: Get all positions
            responses:
                200:
                    description: List of positions
                    content:
                        application/json:
                            schema:
                                type: array
                                items:
                                    $ref: "#/components/schemas/Position"

        post:
            tags: [Positions]
            summary: Create a new position
            requestBody:
                required: true
                content:
                    application/json:
                        schema:
                            type: object
                            properties:
                                name:
                                    type: string
                                department_id:
                                    type: integer
            responses:
                201:
                    description: Position created successfully
                    content:
                        application/json:
                            schema:
                                $ref: "#/components/schemas/Position"

    /positions/{id}:
        get:
            tags: [Positions]
            summary: Get a position by ID
            parameters:
                - in: path
                  name: id
                  required: true
                  schema:
                      type: integer
            responses:
                200:
                    description: Position details
                    content:
                        application/json:
                            schema:
                                $ref: "#/components/schemas/Position"
                404:
                    description: Position not found

        put:
            tags: [Positions]
            summary: Update a position by ID
            parameters:
                - in: path
                  name: id
                  required: true
                  schema:
                      type: integer
            requestBody:
                required: true
                content:
                    application/json:
                        schema:
                            type: object
                            properties:
                                name:
                                    type: string
                                department_id:
                                    type: integer
            responses:
                200:
                    description: Position updated successfully
                    content:
                        application/json:
                            schema:
                                $ref: "#/components/schemas/Position"
                404:
                    description: Position not found

        delete:
            tags: [Positions]
            summary: Delete a position by ID
            parameters:
                - in: path
                  name: id
                  required: true
                  schema:
                      type: integer
            responses:
                204:
                    description: Position deleted successfully
                404:
                    description: Position not found

    /api/locations:
        get:
            tags: [Locations]
            summary: Get all locations
            parameters:
                - in: query
                  name: page
                  schema:
                      type: integer
                      minimum: 1
                      default: 1
                  description: Page number for pagination.
                - in: query
                  name: page_size
                  schema:
                      type: integer
                      minimum: 1
                      maximum: 100
                      default: 10
                  description: Number of items per page.
            responses:
                200:
                    description: List of locations
                    content:
                        application/json:
                            schema:
                                type: object
                                properties:
                                    status:
                                        type: integer
                                        example: 200
                                    message:
                                        type: string
                                        example: "Locations retrieved successfully"
                                    data:
                                        type: object
                                        properties:
                                            items:
                                                type: array
                                                items:
                                                    type: object
                                                    properties:
                                                        id:
                                                            type: integer
                                                            format: uint
                                                            example: 1
                                                        name:
                                                            type: string
                                                            example: "Jakarta"
                                                        address_detail:
                                                            type: string
                                                            example: "Jl. Sudirman No. 1, Jakarta Pusat, DKI Jakarta, 10220"
                                                        latitude:
                                                            type: number
                                                            example: -6.20876
                                                        longitude:
                                                            type: number
                                                            example: 106.84559
                                                        radius_m:
                                                            type: number
                                                            example: 100
                                            pagination:
                                                type: object
                                                properties:
                                                    total_items:
                                                        type: integer
                                                        format: int64
                                                        example: 100
                                                    total_pages:
                                                        type: integer
                                                        example: 10
                                                    current_page:
                                                        type: integer
                                                        example: 1
                                                    page_size:
                                                        type: integer
                                                        example: 10
                                                    has_next_page:
                                                        type: boolean
                                                        example: true
                                                    has_prev_page:
                                                        type: boolean
                                                        example: false
        post:
            tags: [Locations]
            summary: Create a new location
            requestBody:
                required: true
                content:
                    application/json:
                        schema:
                            type: object
                            properties:
                                name:
                                    type: string
                                address_detail:
                                    type: string
                                latitude:
                                    type: number
                                longitude:
                                    type: number
                                radius_m:
                                    type: number

            responses:
                201:
                    description: Location created successfully
                    content:
                        application/json:
                            schema:
                                $ref: "#/components/schemas/Location"

    /api/locations/{id}:
        get:
            tags: [Locations]
            summary: Get a location by ID
            parameters:
                - in: path
                  name: id
                  required: true
                  schema:
                      type: integer
            responses:
                200:
                    description: Location details
                    content:
                        application/json:
                            schema:
                                type: object
                                properties:
                                    status:
                                        type: integer
                                        example: 200
                                    message:
                                        type: string
                                        example: "Location retrieved successfully"
                                    data:
                                        type: object
                                        properties:
                                            id:
                                                type: integer
                                                example: 1
                                            name:
                                                type: string
                                                example: "Jakarta"
                                            address_detail:
                                                type: string
                                                example: "Jl. Sudirman No. 1, Jakarta Pusat, DKI Jakarta, 10220"
                                            latitude:
                                                type: number
                                                example: -6.20876
                                            longitude:
                                                type: number
                                                example: 106.84559
                                            radius_m:
                                                type: number
                                                example: 100
                404:
                    description: Location not found

        put:
            tags: [Locations]
            summary: Update a location by ID
            parameters:
                - in: path
                  name: id
                  required: true
                  schema:
                      type: integer
            requestBody:
                required: true
                content:
                    application/json:
                        schema:
                            type: object
                            properties:
                                name:
                                    type: string
                                address_detail:
                                    type: string
                                latitude:
                                    type: number
                                longitude:
                                    type: number
                                radius_m:
                                    type: number
            responses:
                200:
                    description: Location updated successfully
                    content:
                        application/json:
                            schema:
                                type: object
                                properties:
                                    status:
                                        type: integer
                                        example: 200
                                    message:
                                        type: string
                                        example: "Location updated successfully"
                                    data:
                                        type: object
                                        properties:
                                            id:
                                                type: integer
                                                example: 1
                                            name:
                                                type: string
                                                example: "Jakarta"
                                            address_detail:
                                                type: string
                                                example: "Jl. Sudirman No. 1, Jakarta Pusat, DKI Jakarta, 12222"
                                            latitude:
                                                type: number
                                                example: -6.20876
                                            longitude:
                                                type: number
                                                example: 106.84559
                                            radius_m:
                                                type: number
                                                example: 100
                404:
                    description: Location not found

    /api/work-schedules:
        get:
            tags: [Work Schedules]
            summary: Get all work schedules
            description: Retrieves a list of all work schedules with pagination.
            parameters:
                - in: query
                  name: page
                  schema:
                      type: integer
                      minimum: 1
                      default: 1
                  description: Page number for pagination.
                - in: query
                  name: page_size
                  schema:
                      type: integer
                      minimum: 1
                      maximum: 100
                      default: 10
                  description: Number of items per page.
            responses:
                200:
                    description: List of work schedules retrieved successfully
                    content:
                        application/json:
                            schema:
                                type: object
                                properties:
                                    status:
                                        type: integer
                                        example: 200
                                    message:
                                        type: string
                                        example: "Work schedules retrieved successfully"
                                    data:
                                        type: object
                                        properties:
                                            items:
                                                type: array
                                                items:
                                                    $ref: "#/components/schemas/WorkScheduleResponse"
                                            pagination:
                                                type: object
                                                properties:
                                                    total_items:
                                                        type: integer
                                                        format: int64
                                                        example: 100
                                                    total_pages:
                                                        type: integer
                                                        example: 10
                                                    current_page:
                                                        type: integer
                                                        example: 1
                                                    page_size:
                                                        type: integer
                                                        example: 10
                                                    has_next_page:
                                                        type: boolean
                                                        example: true
                                                    has_prev_page:
                                                        type: boolean
                                                        example: false

        post:
            tags: [Work Schedules]
            summary: Create new work schedule with details
            description: Creates a new work schedule along with its associated details (days, times, location for WFO).
            requestBody:
                required: true
                content:
                    application/json:
                        schema:
                            $ref: "#/components/schemas/WorkScheduleCreateRequest"
            responses:
                201:
                    description: Work schedule created successfully
                    content:
                        application/json:
                            schema:
                                type: object
                                properties:
                                    status:
                                        type: integer
                                        example: 201
                                    message:
                                        type: string
                                        example: "Work schedule created successfully"
                                    data:
                                        $ref: "#/components/schemas/WorkScheduleResponse"
                400:
                    description: Bad request (e.g., validation error, invalid input)
                    content:
                        application/json:
                            schema:
                                type: object
                                properties:
                                    status:
                                        type: integer
                                        example: 400
                                    message:
                                        type: string
                                        example: "Bad request"
                                    error:
                                        type: string
                                        example: "Validation error"
                500:
                    description: Internal server error
                    content:
                        application/json:
                            schema:
                                type: object
                                properties:
                                    status:
                                        type: integer
                                        example: 500
                                    message:
                                        type: string
                                        example: "Internal server error"
                                    error:
                                        type: string
                                        example: "Failed to create work schedule"

    /api/documents/upload:
        post:
            tags: [Documents]
            summary: Upload a document
            description: Upload a document file for the authenticated user. The file will be stored in Supabase storage and a record will be created in the database linked to the user's employee record.
            security:
                - bearerAuth: []
            requestBody:
                required: true
                content:
                    multipart/form-data:
                        schema:
                            type: object
                            properties:
                                file:
                                    type: string
                                    format: binary
                                    description: The document file to upload (PDF or Word documents only)
                            required:
                                - file
            responses:
                201:
                    description: Document uploaded successfully
                    content:
                        application/json:
                            schema:
                                type: object
                                properties:
                                    status:
                                        type: integer
                                        example: 201
                                    message:
                                        type: string
                                        example: "Document uploaded successfully"
                                    data:
                                        type: object
                                        properties:
                                            id:
                                                type: integer
                                                format: uint
                                                example: 1
                                            employee_id:
                                                type: integer
                                                format: uint
                                                example: 1
                                            name:
                                                type: string
                                                example: "John_Doe_Documents_123456789012345.pdf"
                                            url:
                                                type: string
                                                format: url
                                                example: "https://your-project.supabase.co/storage/v1/object/public/document/John_Doe_Documents_123456789012345.pdf"
                                            created_at:
                                                type: string
                                                format: date-time
                                                example: "2024-01-15T10:30:00Z"
                                            updated_at:
                                                type: string
                                                format: date-time
                                                example: "2024-01-15T10:30:00Z"
                400:
                    description: Bad request (e.g., missing file, invalid file type, user not authenticated)
                    content:
                        application/json:
                            schema:
                                type: object
                                properties:
                                    status:
                                        type: integer
                                        example: 400
                                    message:
                                        type: string
                                        example: "File type not allowed"
                                    error:
                                        type: string
                                        example: "File type not allowed. Allowed types: application/pdf, application/msword, application/vnd.openxmlformats-officedocument.wordprocessingml.document"
                401:
                    description: Unauthorized
                500:
                    description: Internal server error

    /api/documents:
        get:
            tags: [Documents]
            summary: Get my documents
            description: Retrieve all documents belonging to the authenticated user.
            security:
                - bearerAuth: []
            responses:
                200:
                    description: Your documents retrieved successfully
                    content:
                        application/json:
                            schema:
                                type: object
                                properties:
                                    status:
                                        type: integer
                                        example: 200
                                    message:
                                        type: string
                                        example: "Your documents retrieved successfully"
                                    data:
                                        type: array
                                        items:
                                            type: object
                                            properties:
                                                id:
                                                    type: integer
                                                    format: uint
                                                    example: 1
                                                employee_id:
                                                    type: integer
                                                    format: uint
                                                    example: 1
                                                name:
                                                    type: string
                                                    example: "John_Doe_Documents_123456789012345.pdf"
                                                url:
                                                    type: string
                                                    format: url
                                                    example: "https://your-project.supabase.co/storage/v1/object/public/document/John_Doe_Documents_123456789012345.pdf"
                                                created_at:
                                                    type: string
                                                    format: date-time
                                                    example: "2024-01-15T10:30:00Z"
                                                updated_at:
                                                    type: string
                                                    format: date-time
                                                    example: "2024-01-15T10:30:00Z"
                401:
                    description: Unauthorized - Invalid or missing authentication token
                    content:
                        application/json:
                            schema:
                                type: object
                                properties:
                                    status:
                                        type: integer
                                        example: 401
                                    message:
                                        type: string
                                        example: "User ID not found in context"
                                    error:
                                        type: string
                                        example: "missing userID in context"
                404:
                    description: Employee not found for current user
                    content:
                        application/json:
                            schema:
                                type: object
                                properties:
                                    status:
                                        type: integer
                                        example: 404
                                    message:
                                        type: string
                                        example: "Employee not found for current user"
                500:
                    description: Internal server error

    /api/documents/{id}:
        delete:
            tags: [Documents]
            summary: Delete document
            description: Delete a document by its ID. This will remove both the database record and the file from Supabase storage.
            security:
                - bearerAuth: []
            parameters:
                - in: path
                  name: id
                  required: true
                  schema:
                      type: integer
                      format: uint
                  description: The document ID
                  example: 1
            responses:
                200:
                    description: Document deleted successfully
                    content:
                        application/json:
                            schema:
                                type: object
                                properties:
                                    status:
                                        type: integer
                                        example: 200
                                    message:
                                        type: string
                                        example: "Document deleted successfully"
                                    data:
                                        type: object
                                        nullable: true
                400:
                    description: Invalid document ID
                    content:
                        application/json:
                            schema:
                                type: object
                                properties:
                                    status:
                                        type: integer
                                        example: 400
                                    message:
                                        type: string
                                        example: "Invalid document ID"
                                    error:
                                        type: string
                                        example: "strconv.ParseUint: parsing \"abc\": invalid syntax"
                404:
                    description: Document not found
                500:
                    description: Internal server error

    /health:
        get:
            summary: Health Check
            description: Returns the health status of the API
            operationId: getHealthStatus
            responses:
                "200":
                    description: Successful operation
                    content:
                        application/json:
                            schema:
                                type: object
                                properties:
                                    status:
                                        type: string
                                        example: healthy
                                    timestamp:
                                        type: string
                                        format: date-time
                                        example: 2023-03-17T12:00:00Z

    /status:
        get:
            summary: Get API status
            description: Returns the current status of the API
            operationId: getApiStatus
            responses:
                "200":
                    description: Successful operation
                    content:
                        application/json:
                            schema:
                                type: object
                                properties:
                                    status:
                                        type: string
                                        example: success
                                    message:
                                        type: string
                                        example: API is running
                                    data:
                                        type: object
                                        properties:
                                            version:
                                                type: string
                                                example: 1.0.0
                                            environment:
                                                type: string
                                                example: production
                                            server_time:
                                                type: string
                                                format: date-time
                                                example: 2023-03-17T12:00:00Z

    /api/subscription/plans:
        get:
            tags: [Subscription]
            summary: Get all subscription plans
            description: Retrieve all available subscription plans with their seat plans and features. No authentication required.
            security: []
            responses:
                200:
                    description: Subscription plans retrieved successfully
                    content:
                        application/json:
                            schema:
                                type: object
                                properties:
                                    status:
                                        type: integer
                                        example: 200
                                    message:
                                        type: string
                                        example: "Subscription plans retrieved successfully"
                                    data:
                                        type: array
                                        items:
                                            $ref: "#/components/schemas/SubscriptionPlanResponse"
                500:
                    description: Internal server error
                    content:
                        application/json:
                            schema:
                                type: object
                                properties:
                                    status:
                                        type: integer
                                        example: 500
                                    message:
                                        type: string
                                        example: "Internal server error"
                                    error:
                                        type: string
                                        example: "Failed to retrieve subscription plans"

    /api/subscription/plans/{subscription_plan_id}/seat-plans:
        get:
            tags: [Subscription]
            summary: Get seat plans for a subscription plan
            description: Retrieve all seat plans for a specific subscription plan. No authentication required.
            security: []
            parameters:
                - in: path
                  name: subscription_plan_id
                  required: true
                  description: ID of the subscription plan
                  schema:
                      type: integer
                      format: uint
                      example: 1
            responses:
                200:
                    description: Seat plans retrieved successfully
                    content:
                        application/json:
                            schema:
                                type: object
                                properties:
                                    status:
                                        type: integer
                                        example: 200
                                    message:
                                        type: string
                                        example: "Seat plans retrieved successfully"
                                    data:
                                        type: array
                                        items:
                                            $ref: "#/components/schemas/SeatPlanResponse"
                400:
                    description: Invalid subscription plan ID
                    content:
                        application/json:
                            schema:
                                type: object
                                properties:
                                    status:
                                        type: integer
                                        example: 400
                                    message:
                                        type: string
                                        example: "Bad request"
                                    error:
                                        type: string
                                        example: "Subscription plan ID must be a valid number"
                500:
                    description: Internal server error
                    content:
                        application/json:
                            schema:
                                type: object
                                properties:
                                    status:
                                        type: integer
                                        example: 500
                                    message:
                                        type: string
                                        example: "Internal server error"
                                    error:
                                        type: string
                                        example: "Failed to retrieve seat plans"

    /api/subscription/checkout/trial:
        post:
            tags: [Subscription]
            summary: Initiate trial checkout
            description: Start a 14-day free trial checkout process. Requires authentication.
            security:
                - bearerAuth: []
            requestBody:
                required: true
                content:
                    application/json:
                        schema:
                            $ref: "#/components/schemas/InitiateTrialCheckoutRequest"
            responses:
                200:
                    description: Trial checkout initiated successfully
                    content:
                        application/json:
                            schema:
                                type: object
                                properties:
                                    status:
                                        type: integer
                                        example: 200
                                    message:
                                        type: string
                                        example: "Trial checkout initiated successfully"
                                    data:
                                        $ref: "#/components/schemas/CheckoutSessionResponse"
                400:
                    description: Bad request
                    content:
                        application/json:
                            schema:
                                type: object
                                properties:
                                    status:
                                        type: integer
                                        example: 400
                                    message:
                                        type: string
                                        example: "Bad request"
                                    error:
                                        type: string
                                        example: "Missing required fields"
                401:
                    description: Unauthorized
                    content:
                        application/json:
                            schema:
                                type: object
                                properties:
                                    status:
                                        type: integer
                                        example: 401
                                    message:
                                        type: string
                                        example: "Unauthorized"
                                    error:
                                        type: string
                                        example: "User ID not found in context"
                500:
                    description: Internal server error
                    content:
                        application/json:
                            schema:
                                type: object
                                properties:
                                    status:
                                        type: integer
                                        example: 500
                                    message:
                                        type: string
                                        example: "Internal server error"
                                    error:
                                        type: string
                                        example: "Failed to initiate trial checkout"

    /api/subscription/checkout/paid:
        post:
            tags: [Subscription]
            summary: Initiate paid checkout
            description: Start a paid subscription checkout process with Xendit payment integration. Requires authentication.
            security:
                - bearerAuth: []
            requestBody:
                required: true
                content:
                    application/json:
                        schema:
                            $ref: "#/components/schemas/InitiatePaidCheckoutRequest"
            responses:
                200:
                    description: Paid checkout initiated successfully
                    content:
                        application/json:
                            schema:
                                type: object
                                properties:
                                    status:
                                        type: integer
                                        example: 200
                                    message:
                                        type: string
                                        example: "Paid checkout initiated successfully"
                                    data:
                                        $ref: "#/components/schemas/InitiatePaidCheckoutResponse"
                400:
                    description: Bad request
                    content:
                        application/json:
                            schema:
                                type: object
                                properties:
                                    status:
                                        type: integer
                                        example: 400
                                    message:
                                        type: string
                                        example: "Bad request"
                                    error:
                                        type: string
                                        example: "Missing required fields"
                401:
                    description: Unauthorized
                    content:
                        application/json:
                            schema:
                                type: object
                                properties:
                                    status:
                                        type: integer
                                        example: 401
                                    message:
                                        type: string
                                        example: "Unauthorized"
                                    error:
                                        type: string
                                        example: "User ID not found in context"
                500:
                    description: Internal server error
                    content:
                        application/json:
                            schema:
                                type: object
                                properties:
                                    status:
                                        type: integer
                                        example: 500
                                    message:
                                        type: string
                                        example: "Internal server error"
                                    error:
                                        type: string
                                        example: "Failed to initiate paid checkout"

    /api/subscription/checkout/complete-trial:
        post:
            tags: [Subscription]
            summary: Complete trial checkout
            description: Complete the trial checkout by providing billing information and activate the trial subscription. Requires authentication.
            security:
                - bearerAuth: []
            requestBody:
                required: true
                content:
                    application/json:
                        schema:
                            $ref: "#/components/schemas/CompleteTrialCheckoutRequest"
            responses:
                200:
                    description: Trial checkout completed successfully
                    content:
                        application/json:
                            schema:
                                type: object
                                properties:
                                    status:
                                        type: integer
                                        example: 200
                                    message:
                                        type: string
                                        example: "Trial checkout completed successfully"
                                    data:
                                        $ref: "#/components/schemas/SubscriptionResponse"
                400:
                    description: Bad request
                    content:
                        application/json:
                            schema:
                                type: object
                                properties:
                                    status:
                                        type: integer
                                        example: 400
                                    message:
                                        type: string
                                        example: "Bad request"
                                    error:
                                        type: string
                                        example: "Session is not for trial checkout"
                401:
                    description: Unauthorized
                    content:
                        application/json:
                            schema:
                                type: object
                                properties:
                                    status:
                                        type: integer
                                        example: 401
                                    message:
                                        type: string
                                        example: "Unauthorized"
                                    error:
                                        type: string
                                        example: "User ID not found in context"
                500:
                    description: Internal server error
                    content:
                        application/json:
                            schema:
                                type: object
                                properties:
                                    status:
                                        type: integer
                                        example: 500
                                    message:
                                        type: string
                                        example: "Internal server error"
                                    error:
                                        type: string
                                        example: "Failed to complete trial checkout"

    /api/subscription/me:
        get:
            tags: [Subscription]
            summary: Get current user's subscription
            description: Retrieve the current user's subscription details. Requires authentication.
            security:
                - bearerAuth: []
            responses:
                200:
                    description: User subscription retrieved successfully
                    content:
                        application/json:
                            schema:
                                type: object
                                properties:
                                    status:
                                        type: integer
                                        example: 200
                                    message:
                                        type: string
                                        example: "User subscription retrieved successfully"
                                    data:
                                        $ref: "#/components/schemas/SubscriptionResponse"
                401:
                    description: Unauthorized
                    content:
                        application/json:
                            schema:
                                type: object
                                properties:
                                    status:
                                        type: integer
                                        example: 401
                                    message:
                                        type: string
                                        example: "Unauthorized"
                                    error:
                                        type: string
                                        example: "User ID not found in context"
                404:
                    description: Subscription not found
                    content:
                        application/json:
                            schema:
                                type: object
                                properties:
                                    status:
                                        type: integer
                                        example: 404
                                    message:
                                        type: string
                                        example: "Subscription not found"
                                    error:
                                        type: string
                                        example: "No subscription found for user"
                500:
                    description: Internal server error
                    content:
                        application/json:
                            schema:
                                type: object
                                properties:
                                    status:
                                        type: integer
                                        example: 500
                                    message:
                                        type: string
                                        example: "Internal server error"
                                    error:
                                        type: string
                                        example: "Failed to retrieve user subscription"

    /api/subscription/checkout/{session_id}:
        get:
            tags: [Subscription]
            summary: Get checkout session details
            description: Retrieve details of a specific checkout session. No authentication required.
            security: []
            parameters:
                - in: path
                  name: session_id
                  required: true
                  description: Checkout session ID
                  schema:
                      type: string
                      example: "550e8400-e29b-41d4-a716-446655440000"
            responses:
                200:
                    description: Checkout session retrieved successfully
                    content:
                        application/json:
                            schema:
                                type: object
                                properties:
                                    status:
                                        type: integer
                                        example: 200
                                    message:
                                        type: string
                                        example: "Checkout session retrieved successfully"
                                    data:
                                        $ref: "#/components/schemas/CheckoutSessionResponse"
                400:
                    description: Bad request
                    content:
                        application/json:
                            schema:
                                type: object
                                properties:
                                    status:
                                        type: integer
                                        example: 400
                                    message:
                                        type: string
                                        example: "Bad request"
                                    error:
                                        type: string
                                        example: "Session ID is required"
                404:
                    description: Checkout session not found
                    content:
                        application/json:
                            schema:
                                type: object
                                properties:
                                    status:
                                        type: integer
                                        example: 404
                                    message:
                                        type: string
                                        example: "Checkout session not found"
                                    error:
                                        type: string
                                        example: "Session not found"
                500:
                    description: Internal server error
                    content:
                        application/json:
                            schema:
                                type: object
                                properties:
                                    status:
                                        type: integer
                                        example: 500
                                    message:
                                        type: string
                                        example: "Internal server error"
                                    error:
                                        type: string
                                        example: "Failed to retrieve checkout session"

    /webhooks/xendit:
        post:
            tags: [Webhooks]
            summary: Process Xendit payment webhooks
            description: Handle payment notifications from Xendit payment gateway. No authentication required as it uses callback token verification.
            security: []
            parameters:
                - in: header
                  name: X-CALLBACK-TOKEN
                  required: true
                  description: Xendit callback token for verification
                  schema:
                      type: string
                      example: "xendit_callback_token_123"
            requestBody:
                required: true
                content:
                    application/json:
                        schema:
                            type: object
                            description: Xendit webhook payload
                            properties:
                                webhook_type:
                                    type: string
                                    enum:
                                        [
                                            invoice.paid,
                                            invoice.expired,
                                            invoice.failed,
                                        ]
                                    description: Type of webhook event
                                    example: "invoice.paid"
                                id:
                                    type: string
                                    description: Xendit invoice ID
                                    example: "inv_123456"
                                external_id:
                                    type: string
                                    description: External ID set during invoice creation
                                    example: "checkout_550e8400-e29b-41d4-a716-446655440000"
                                paid_at:
                                    type: string
                                    format: date-time
                                    description: When the invoice was paid (for paid events)
                                    example: "2024-01-01T12:00:00Z"
                                payment_method:
                                    type: string
                                    description: Payment method used
                                    example: "BANK_TRANSFER"
                            required:
                                - webhook_type
                                - id
                                - external_id
            responses:
                200:
                    description: Webhook processed successfully
                    content:
                        application/json:
                            schema:
                                type: object
                                properties:
                                    status:
                                        type: integer
                                        example: 200
                                    message:
                                        type: string
                                        example: "Webhook processed successfully"
                                    data:
                                        type: object
                                        nullable: true
                                        example: null
                400:
                    description: Bad request
                    content:
                        application/json:
                            schema:
                                type: object
                                properties:
                                    status:
                                        type: integer
                                        example: 400
                                    message:
                                        type: string
                                        example: "Bad request"
                                    error:
                                        type: string
                                        example: "Missing callback token"
                500:
                    description: Internal server error
                    content:
                        application/json:
                            schema:
                                type: object
                                properties:
                                    status:
                                        type: integer
                                        example: 500
                                    message:
                                        type: string
                                        example: "Internal server error"
                                    error:
                                        type: string
                                        example: "Failed to process webhook"

    /api/branches:
        post:
            tags: [Branches]
            summary: Create a new branch
            description: Create a new branch for the authenticated HR user
            security:
                - bearerAuth: []
            requestBody:
                required: true
                content:
                    application/json:
                        schema:
                            $ref: "#/components/schemas/BranchCreateRequest"
            responses:
                201:
                    description: Branch created successfully
                    content:
                        application/json:
                            schema:
                                type: object
                                properties:
                                    status:
                                        type: integer
                                        example: 201
                                    message:
                                        type: string
                                        example: "Branch created successfully"
                                    data:
                                        $ref: "#/components/schemas/Branch"
                400:
                    description: Bad request
                    content:
                        application/json:
                            schema:
                                type: object
                                properties:
                                    status:
                                        type: integer
                                        example: 400
                                    message:
                                        type: string
                                        example: "Invalid request data"
                                    error:
                                        type: string
                                        example: "Missing required fields"
                401:
                    description: Unauthorized
                500:
                    description: Internal server error

        get:
            tags: [Branches]
            summary: Get my branches
            description: Retrieve all branches managed by the authenticated HR user
            security:
                - bearerAuth: []
            responses:
                200:
                    description: Branches retrieved successfully
                    content:
                        application/json:
                            schema:
                                type: object
                                properties:
                                    status:
                                        type: integer
                                        example: 200
                                    message:
                                        type: string
                                        example: "Branches retrieved successfully"
                                    data:
                                        type: array
                                        items:
                                            $ref: "#/components/schemas/Branch"
                401:
                    description: Unauthorized
                500:
                    description: Internal server error

    /api/branches/{id}:
        put:
            tags: [Branches]
            summary: Update a branch
            description: Update an existing branch
            security:
                - bearerAuth: []
            parameters:
                - in: path
                  name: id
                  required: true
                  description: Branch ID
                  schema:
                      type: integer
                      format: uint
                      example: 1
            requestBody:
                required: true
                content:
                    application/json:
                        schema:
                            $ref: "#/components/schemas/BranchUpdateRequest"
            responses:
                200:
                    description: Branch updated successfully
                    content:
                        application/json:
                            schema:
                                type: object
                                properties:
                                    status:
                                        type: integer
                                        example: 200
                                    message:
                                        type: string
                                        example: "Branch updated successfully"
                                    data:
                                        $ref: "#/components/schemas/Branch"
                400:
                    description: Bad request
                401:
                    description: Unauthorized
                404:
                    description: Branch not found
                500:
                    description: Internal server error

        delete:
            tags: [Branches]
            summary: Delete a branch
            description: Delete an existing branch
            security:
                - bearerAuth: []
            parameters:
                - in: path
                  name: id
                  required: true
                  description: Branch ID
                  schema:
                      type: integer
                      format: uint
                      example: 1
            responses:
                200:
                    description: Branch deleted successfully
                    content:
                        application/json:
                            schema:
                                type: object
                                properties:
                                    status:
                                        type: integer
                                        example: 200
                                    message:
                                        type: string
                                        example: "Branch deleted successfully"
                                    data:
                                        type: object
<<<<<<< HEAD
                                        properties:
                                            items:
                                                type: array
                                                items:
                                                    $ref: "#/components/schemas/WorkScheduleResponse"
                                            pagination:
                                                type: object
                                                properties:
                                                    total_items:
                                                        type: integer
                                                        format: int64
                                                        example: 100
                                                    total_pages:
                                                        type: integer
                                                        example: 10
                                                    current_page:
                                                        type: integer
                                                        example: 1
                                                    page_size:
                                                        type: integer
                                                        example: 10
                                                    has_next_page:
                                                        type: boolean
                                                        example: true
                                                    has_prev_page:
                                                        type: boolean
                                                        example: false

=======
                                        nullable: true
                400:
                    description: Invalid ID format
                401:
                    description: Unauthorized
                404:
                    description: Branch not found
                500:
                    description: Internal server error

    /api/positions:
>>>>>>> ddfec82d
        post:
            tags: [Positions]
            summary: Create a new position
            description: Create a new position for the authenticated HR user
            security:
                - bearerAuth: []
            requestBody:
                required: true
                content:
                    application/json:
                        schema:
                            $ref: "#/components/schemas/PositionCreateRequest"
            responses:
                201:
                    description: Position created successfully
                    content:
                        application/json:
                            schema:
                                type: object
                                properties:
                                    status:
                                        type: integer
                                        example: 201
                                    message:
                                        type: string
                                        example: "Position created successfully"
                                    data:
                                        $ref: "#/components/schemas/Position"
                400:
                    description: Bad request
                    content:
                        application/json:
                            schema:
                                type: object
                                properties:
                                    status:
                                        type: integer
                                        example: 400
                                    message:
                                        type: string
                                        example: "Invalid request data"
                                    error:
                                        type: string
                                        example: "Missing required fields"
                401:
                    description: Unauthorized
                500:
                    description: Internal server error

        get:
            tags: [Positions]
            summary: Get my positions
            description: Retrieve all positions managed by the authenticated HR user
            security:
                - bearerAuth: []
            responses:
                200:
                    description: Positions retrieved successfully
                    content:
                        application/json:
                            schema:
                                type: object
                                properties:
                                    status:
                                        type: integer
                                        example: 200
                                    message:
                                        type: string
                                        example: "Positions retrieved successfully"
                                    data:
                                        type: array
                                        items:
                                            $ref: "#/components/schemas/Position"
                401:
                    description: Unauthorized
                500:
                    description: Internal server error

<<<<<<< HEAD
    /api/documents/upload:
        post:
            tags: [Documents]
            summary: Upload a document
            description: Upload a document file for the authenticated user. The file will be stored in Supabase storage and a record will be created in the database linked to the user's employee record.
            security:
                - bearerAuth: []
            requestBody:
                required: true
                content:
                    multipart/form-data:
                        schema:
                            type: object
                            properties:
                                file:
                                    type: string
                                    format: binary
                                    description: The document file to upload (PDF or Word documents only)
                            required:
                                - file
            responses:
                201:
                    description: Document uploaded successfully
=======
    /api/positions/{id}:
        put:
            tags: [Positions]
            summary: Update a position
            description: Update an existing position
            security:
                - bearerAuth: []
            parameters:
                - in: path
                  name: id
                  required: true
                  description: Position ID
                  schema:
                      type: integer
                      format: uint
                      example: 1
            requestBody:
                required: true
                content:
                    application/json:
                        schema:
                            $ref: "#/components/schemas/PositionUpdateRequest"
            responses:
                200:
                    description: Position updated successfully
                    content:
                        application/json:
                            schema:
                                type: object
                                properties:
                                    status:
                                        type: integer
                                        example: 200
                                    message:
                                        type: string
                                        example: "Position updated successfully"
                                    data:
                                        $ref: "#/components/schemas/Position"
                400:
                    description: Bad request
                401:
                    description: Unauthorized
                404:
                    description: Position not found
                500:
                    description: Internal server error

        delete:
            tags: [Positions]
            summary: Delete a position
            description: Delete an existing position
            security:
                - bearerAuth: []
            parameters:
                - in: path
                  name: id
                  required: true
                  description: Position ID
                  schema:
                      type: integer
                      format: uint
                      example: 1
            responses:
                200:
                    description: Position deleted successfully
>>>>>>> ddfec82d
                    content:
                        application/json:
                            schema:
                                type: object
                                properties:
                                    status:
                                        type: integer
<<<<<<< HEAD
                                        example: 201
                                    message:
                                        type: string
                                        example: "Document uploaded successfully"
                                    data:
                                        type: object
                                        properties:
                                            id:
                                                type: integer
                                                format: uint
                                                example: 1
                                            employee_id:
                                                type: integer
                                                format: uint
                                                example: 1
                                            name:
                                                type: string
                                                example: "John_Doe_Documents_123456789012345.pdf"
                                            url:
                                                type: string
                                                format: url
                                                example: "https://your-project.supabase.co/storage/v1/object/public/document/John_Doe_Documents_123456789012345.pdf"
                                            created_at:
                                                type: string
                                                format: date-time
                                                example: "2024-01-15T10:30:00Z"
                                            updated_at:
                                                type: string
                                                format: date-time
                                                example: "2024-01-15T10:30:00Z"
                400:
                    description: Bad request (e.g., missing file, invalid file type, user not authenticated)
                    content:
                        application/json:
                            schema:
                                type: object
                                properties:
                                    status:
                                        type: integer
                                        example: 400
                                    message:
                                        type: string
                                        example: "File type not allowed"
                                    error:
                                        type: string
                                        example: "File type not allowed. Detected: application/zip. Allowed types: application/pdf, application/msword, application/vnd.openxmlformats-officedocument.wordprocessingml.document"
                401:
                    description: Unauthorized
                500:
                    description: Internal server error

    /api/documents:
        get:
            tags: [Documents]
            summary: Get my documents
            description: Retrieve all documents belonging to the authenticated user.
            security:
                - bearerAuth: []
            responses:
                200:
                    description: Your documents retrieved successfully
                    content:
                        application/json:
                            schema:
                                type: object
                                properties:
                                    status:
                                        type: integer
                                        example: 200
                                    message:
                                        type: string
                                        example: "Your documents retrieved successfully"
                                    data:
                                        type: array
                                        items:
                                            type: object
                                            properties:
                                                id:
                                                    type: integer
                                                    format: uint
                                                    example: 1
                                                employee_id:
                                                    type: integer
                                                    format: uint
                                                    example: 1
                                                name:
                                                    type: string
                                                    example: "John_Doe_Documents_123456789012345.pdf"
                                                url:
                                                    type: string
                                                    format: url
                                                    example: "https://your-project.supabase.co/storage/v1/object/public/document/John_Doe_Documents_123456789012345.pdf"
                                                created_at:
                                                    type: string
                                                    format: date-time
                                                    example: "2024-01-15T10:30:00Z"
                                                updated_at:
                                                    type: string
                                                    format: date-time
                                                    example: "2024-01-15T10:30:00Z"
                401:
                    description: Unauthorized - Invalid or missing authentication token
                    content:
                        application/json:
                            schema:
                                type: object
                                properties:
                                    status:
                                        type: integer
                                        example: 401
                                    message:
                                        type: string
                                        example: "User ID not found in context"
                                    error:
                                        type: string
                                        example: "missing userID in context"
                404:
                    description: Employee not found for current user
                    content:
                        application/json:
                            schema:
                                type: object
                                properties:
                                    status:
                                        type: integer
                                        example: 404
                                    message:
                                        type: string
                                        example: "Employee not found for current user"
                500:
                    description: Internal server error

    /api/documents/{id}:
        delete:
            tags: [Documents]
            summary: Delete document
            description: Delete a document by its ID. This will remove both the database record and the file from Supabase storage.
            security:
                - bearerAuth: []
            parameters:
                - in: path
                  name: id
                  required: true
                  schema:
                      type: integer
                      format: uint
                  description: The document ID
                  example: 1
            responses:
                200:
                    description: Document deleted successfully
                    content:
                        application/json:
                            schema:
                                type: object
                                properties:
                                    status:
                                        type: integer
                                        example: 200
                                    message:
                                        type: string
                                        example: "Document deleted successfully"
                                    data:
                                        type: object
                                        nullable: true
                400:
                    description: Invalid document ID
                    content:
                        application/json:
                            schema:
                                type: object
                                properties:
                                    status:
                                        type: integer
                                        example: 400
                                    message:
                                        type: string
                                        example: "Invalid document ID"
                                    error:
                                        type: string
                                        example: "strconv.ParseUint: parsing \"abc\": invalid syntax"
                404:
                    description: Document not found
                500:
                    description: Internal server error

    /health:
        get:
            summary: Health Check
            description: Returns the health status of the API
            operationId: getHealthStatus
            responses:
                "200":
                    description: Successful operation
                    content:
                        application/json:
                            schema:
                                type: object
                                properties:
                                    status:
                                        type: string
                                        example: healthy
                                    timestamp:
                                        type: string
                                        format: date-time
                                        example: 2023-03-17T12:00:00Z

    /status:
        get:
            summary: Get API status
            description: Returns the current status of the API
            operationId: getApiStatus
            responses:
                "200":
                    description: Successful operation
                    content:
                        application/json:
                            schema:
                                type: object
                                properties:
                                    status:
                                        type: string
                                        example: success
                                    message:
                                        type: string
                                        example: API is running
                                    data:
                                        type: object
                                        properties:
                                            version:
                                                type: string
                                                example: 1.0.0
                                            environment:
                                                type: string
                                                example: production
                                            server_time:
                                                type: string
                                                format: date-time
                                                example: 2023-03-17T12:00:00Z

    /api/subscription/plans:
        get:
            tags: [Subscription]
            summary: Get all subscription plans
            description: Retrieve all available subscription plans with their seat plans and features. No authentication required.
            security: []
            responses:
                200:
                    description: Subscription plans retrieved successfully
                    content:
                        application/json:
                            schema:
                                type: object
                                properties:
                                    status:
                                        type: integer
                                        example: 200
                                    message:
                                        type: string
                                        example: "Subscription plans retrieved successfully"
                                    data:
                                        type: array
                                        items:
                                            $ref: "#/components/schemas/SubscriptionPlanResponse"
                500:
                    description: Internal server error
                    content:
                        application/json:
                            schema:
                                type: object
                                properties:
                                    status:
                                        type: integer
                                        example: 500
                                    message:
                                        type: string
                                        example: "Internal server error"
                                    error:
                                        type: string
                                        example: "Failed to retrieve subscription plans"

    /api/subscription/plans/{subscription_plan_id}/seat-plans:
        get:
            tags: [Subscription]
            summary: Get seat plans for a subscription plan
            description: Retrieve all seat plans for a specific subscription plan. No authentication required.
            security: []
            parameters:
                - in: path
                  name: subscription_plan_id
                  required: true
                  description: ID of the subscription plan
                  schema:
                      type: integer
                      format: uint
                      example: 1
            responses:
                200:
                    description: Seat plans retrieved successfully
                    content:
                        application/json:
                            schema:
                                type: object
                                properties:
                                    status:
                                        type: integer
                                        example: 200
                                    message:
                                        type: string
                                        example: "Seat plans retrieved successfully"
                                    data:
                                        type: array
                                        items:
                                            $ref: "#/components/schemas/SeatPlanResponse"
                400:
                    description: Invalid subscription plan ID
                    content:
                        application/json:
                            schema:
                                type: object
                                properties:
                                    status:
                                        type: integer
                                        example: 400
                                    message:
                                        type: string
                                        example: "Bad request"
                                    error:
                                        type: string
                                        example: "Subscription plan ID must be a valid number"
                500:
                    description: Internal server error
                    content:
                        application/json:
                            schema:
                                type: object
                                properties:
                                    status:
                                        type: integer
                                        example: 500
                                    message:
                                        type: string
                                        example: "Internal server error"
                                    error:
                                        type: string
                                        example: "Failed to retrieve seat plans"

    /api/subscription/checkout/trial:
        post:
            tags: [Subscription]
            summary: Initiate trial checkout
            description: Start a 14-day free trial checkout process. Requires authentication.
            security:
                - bearerAuth: []
            requestBody:
                required: true
                content:
                    application/json:
                        schema:
                            $ref: "#/components/schemas/InitiateTrialCheckoutRequest"
            responses:
                200:
                    description: Trial checkout initiated successfully
                    content:
                        application/json:
                            schema:
                                type: object
                                properties:
                                    status:
                                        type: integer
                                        example: 200
                                    message:
                                        type: string
                                        example: "Trial checkout initiated successfully"
                                    data:
                                        $ref: "#/components/schemas/CheckoutSessionResponse"
                400:
                    description: Bad request
                    content:
                        application/json:
                            schema:
                                type: object
                                properties:
                                    status:
                                        type: integer
                                        example: 400
                                    message:
                                        type: string
                                        example: "Bad request"
                                    error:
                                        type: string
                                        example: "Missing required fields"
                401:
                    description: Unauthorized
                    content:
                        application/json:
                            schema:
                                type: object
                                properties:
                                    status:
                                        type: integer
                                        example: 401
                                    message:
                                        type: string
                                        example: "Unauthorized"
                                    error:
                                        type: string
                                        example: "User ID not found in context"
                500:
                    description: Internal server error
                    content:
                        application/json:
                            schema:
                                type: object
                                properties:
                                    status:
                                        type: integer
                                        example: 500
                                    message:
                                        type: string
                                        example: "Internal server error"
                                    error:
                                        type: string
                                        example: "Failed to initiate trial checkout"

    /api/subscription/checkout/paid:
        post:
            tags: [Subscription]
            summary: Initiate paid checkout
            description: Start a paid subscription checkout process with Xendit payment integration. Requires authentication.
            security:
                - bearerAuth: []
            requestBody:
                required: true
                content:
                    application/json:
                        schema:
                            $ref: "#/components/schemas/InitiatePaidCheckoutRequest"
            responses:
                200:
                    description: Paid checkout initiated successfully
                    content:
                        application/json:
                            schema:
                                type: object
                                properties:
                                    status:
                                        type: integer
                                        example: 200
                                    message:
                                        type: string
                                        example: "Paid checkout initiated successfully"
                                    data:
                                        $ref: "#/components/schemas/InitiatePaidCheckoutResponse"
                400:
                    description: Bad request
                    content:
                        application/json:
                            schema:
                                type: object
                                properties:
                                    status:
                                        type: integer
                                        example: 400
                                    message:
                                        type: string
                                        example: "Bad request"
                                    error:
                                        type: string
                                        example: "Missing required fields"
                401:
                    description: Unauthorized
                    content:
                        application/json:
                            schema:
                                type: object
                                properties:
                                    status:
                                        type: integer
                                        example: 401
                                    message:
                                        type: string
                                        example: "Unauthorized"
                                    error:
                                        type: string
                                        example: "User ID not found in context"
                500:
                    description: Internal server error
                    content:
                        application/json:
                            schema:
                                type: object
                                properties:
                                    status:
                                        type: integer
                                        example: 500
                                    message:
                                        type: string
                                        example: "Internal server error"
                                    error:
                                        type: string
                                        example: "Failed to initiate paid checkout"

    /api/subscription/checkout/complete-trial:
        post:
            tags: [Subscription]
            summary: Complete trial checkout
            description: Complete the trial checkout by providing billing information and activate the trial subscription. Requires authentication.
            security:
                - bearerAuth: []
            requestBody:
                required: true
                content:
                    application/json:
                        schema:
                            $ref: "#/components/schemas/CompleteTrialCheckoutRequest"
            responses:
                200:
                    description: Trial checkout completed successfully
                    content:
                        application/json:
                            schema:
                                type: object
                                properties:
                                    status:
                                        type: integer
                                        example: 200
                                    message:
                                        type: string
                                        example: "Trial checkout completed successfully"
                                    data:
                                        $ref: "#/components/schemas/SubscriptionResponse"
                400:
                    description: Bad request
                    content:
                        application/json:
                            schema:
                                type: object
                                properties:
                                    status:
                                        type: integer
                                        example: 400
                                    message:
                                        type: string
                                        example: "Bad request"
                                    error:
                                        type: string
                                        example: "Session is not for trial checkout"
                401:
                    description: Unauthorized
                    content:
                        application/json:
                            schema:
                                type: object
                                properties:
                                    status:
                                        type: integer
                                        example: 401
                                    message:
                                        type: string
                                        example: "Unauthorized"
                                    error:
                                        type: string
                                        example: "User ID not found in context"
                500:
                    description: Internal server error
                    content:
                        application/json:
                            schema:
                                type: object
                                properties:
                                    status:
                                        type: integer
                                        example: 500
                                    message:
                                        type: string
                                        example: "Internal server error"
                                    error:
                                        type: string
                                        example: "Failed to complete trial checkout"

    /api/subscription/me:
        get:
            tags: [Subscription]
            summary: Get current user's subscription
            description: Retrieve the current user's subscription details. Requires authentication.
            security:
                - bearerAuth: []
            responses:
                200:
                    description: User subscription retrieved successfully
                    content:
                        application/json:
                            schema:
                                type: object
                                properties:
                                    status:
                                        type: integer
                                        example: 200
                                    message:
                                        type: string
                                        example: "User subscription retrieved successfully"
                                    data:
                                        $ref: "#/components/schemas/SubscriptionResponse"
                401:
                    description: Unauthorized
                    content:
                        application/json:
                            schema:
                                type: object
                                properties:
                                    status:
                                        type: integer
                                        example: 401
                                    message:
                                        type: string
                                        example: "Unauthorized"
                                    error:
                                        type: string
                                        example: "User ID not found in context"
                404:
                    description: Subscription not found
                    content:
                        application/json:
                            schema:
                                type: object
                                properties:
                                    status:
                                        type: integer
                                        example: 404
                                    message:
                                        type: string
                                        example: "Subscription not found"
                                    error:
                                        type: string
                                        example: "No subscription found for user"
                500:
                    description: Internal server error
                    content:
                        application/json:
                            schema:
                                type: object
                                properties:
                                    status:
                                        type: integer
                                        example: 500
                                    message:
                                        type: string
                                        example: "Internal server error"
                                    error:
                                        type: string
                                        example: "Failed to retrieve user subscription"

    /api/subscription/checkout/{session_id}:
        get:
            tags: [Subscription]
            summary: Get checkout session details
            description: Retrieve details of a specific checkout session. No authentication required.
            security: []
            parameters:
                - in: path
                  name: session_id
                  required: true
                  description: Checkout session ID
                  schema:
                      type: string
                      example: "550e8400-e29b-41d4-a716-446655440000"
            responses:
                200:
                    description: Checkout session retrieved successfully
                    content:
                        application/json:
                            schema:
                                type: object
                                properties:
                                    status:
                                        type: integer
                                        example: 200
                                    message:
                                        type: string
                                        example: "Checkout session retrieved successfully"
                                    data:
                                        $ref: "#/components/schemas/CheckoutSessionResponse"
                400:
                    description: Bad request
                    content:
                        application/json:
                            schema:
                                type: object
                                properties:
                                    status:
                                        type: integer
                                        example: 400
                                    message:
                                        type: string
                                        example: "Bad request"
                                    error:
                                        type: string
                                        example: "Session ID is required"
                404:
                    description: Checkout session not found
                    content:
                        application/json:
                            schema:
                                type: object
                                properties:
                                    status:
                                        type: integer
                                        example: 404
                                    message:
                                        type: string
                                        example: "Checkout session not found"
                                    error:
                                        type: string
                                        example: "Session not found"
                500:
                    description: Internal server error
                    content:
                        application/json:
                            schema:
                                type: object
                                properties:
                                    status:
                                        type: integer
                                        example: 500
                                    message:
                                        type: string
                                        example: "Internal server error"
                                    error:
                                        type: string
                                        example: "Failed to retrieve checkout session"

    /webhooks/xendit:
        post:
            tags: [Webhooks]
            summary: Process Xendit payment webhooks
            description: Handle payment notifications from Xendit payment gateway. No authentication required as it uses callback token verification.
            security: []
            parameters:
                - in: header
                  name: X-CALLBACK-TOKEN
                  required: true
                  description: Xendit callback token for verification
                  schema:
                      type: string
                      example: "xendit_callback_token_123"
            requestBody:
                required: true
                content:
                    application/json:
                        schema:
                            type: object
                            description: Xendit webhook payload
                            properties:
                                webhook_type:
                                    type: string
                                    enum:
                                        [
                                            invoice.paid,
                                            invoice.expired,
                                            invoice.failed,
                                        ]
                                    description: Type of webhook event
                                    example: "invoice.paid"
                                id:
                                    type: string
                                    description: Xendit invoice ID
                                    example: "inv_123456"
                                external_id:
                                    type: string
                                    description: External ID set during invoice creation
                                    example: "checkout_550e8400-e29b-41d4-a716-446655440000"
                                paid_at:
                                    type: string
                                    format: date-time
                                    description: When the invoice was paid (for paid events)
                                    example: "2024-01-01T12:00:00Z"
                                payment_method:
                                    type: string
                                    description: Payment method used
                                    example: "BANK_TRANSFER"
                            required:
                                - webhook_type
                                - id
                                - external_id
            responses:
                200:
                    description: Webhook processed successfully
                    content:
                        application/json:
                            schema:
                                type: object
                                properties:
                                    status:
                                        type: integer
                                        example: 200
                                    message:
                                        type: string
                                        example: "Webhook processed successfully"
                                    data:
                                        type: object
                                        nullable: true
                                        example: null
                400:
                    description: Bad request
                    content:
                        application/json:
                            schema:
                                type: object
                                properties:
                                    status:
                                        type: integer
                                        example: 400
                                    message:
                                        type: string
                                        example: "Bad request"
                                    error:
                                        type: string
                                        example: "Missing callback token"
                500:
                    description: Internal server error
                    content:
                        application/json:
                            schema:
                                type: object
                                properties:
                                    status:
                                        type: integer
                                        example: 500
                                    message:
                                        type: string
                                        example: "Internal server error"
                                    error:
                                        type: string
                                        example: "Failed to process webhook"
=======
                                        example: 200
                                    message:
                                        type: string
                                        example: "Position deleted successfully"
                                    data:
                                        type: object
                                        nullable: true
                400:
                    description: Invalid ID format
                401:
                    description: Unauthorized
                404:
                    description: Position not found
                500:
                    description: Internal server error
>>>>>>> ddfec82d

security:
    - bearerAuth: []<|MERGE_RESOLUTION|>--- conflicted
+++ resolved
@@ -684,406 +684,6 @@
                     format: date-time
                     description: When the plan was created
                     example: "2024-01-01T00:00:00Z"
-<<<<<<< HEAD
-
-        SubscriptionFeatureResponse:
-            type: object
-            properties:
-                id:
-                    type: integer
-                    format: uint
-                    example: 1
-                name:
-                    type: string
-                    example: "Employee Database"
-                code:
-                    type: string
-                    example: "employee_database"
-                description:
-                    type: string
-                    example: "Manage employee information"
-                is_core:
-                    type: boolean
-                    example: true
-
-        SeatPlanResponse:
-            type: object
-            properties:
-                id:
-                    type: integer
-                    format: uint
-                    example: 1
-                name:
-                    type: string
-                    description: Size tier identifier
-                    example: "std-tier1-50"
-                min_employees:
-                    type: integer
-                    description: Minimum number of employees
-                    example: 1
-                max_employees:
-                    type: integer
-                    description: Maximum number of employees
-                    example: 50
-                price_per_month:
-                    type: number
-                    format: decimal
-                    description: Monthly price in IDR
-                    example: 99000
-                price_per_year:
-                    type: number
-                    format: decimal
-                    description: Yearly price in IDR
-                    example: 990000
-                is_active:
-                    type: boolean
-                    example: true
-                created_at:
-                    type: string
-                    format: date-time
-                    example: "2024-01-01T00:00:00Z"
-
-        CheckoutSessionResponse:
-            type: object
-            properties:
-                session_id:
-                    type: string
-                    description: Unique session identifier
-                    example: "550e8400-e29b-41d4-a716-446655440000"
-                status:
-                    type: string
-                    enum:
-                        [
-                            initiated,
-                            pending,
-                            completed,
-                            failed,
-                            cancelled,
-                            expired,
-                        ]
-                    example: "initiated"
-                is_trial_checkout:
-                    type: boolean
-                    description: Whether this is a trial checkout
-                    example: true
-                amount:
-                    type: number
-                    format: decimal
-                    description: Checkout amount in IDR
-                    example: 0
-                currency:
-                    type: string
-                    example: "IDR"
-                xendit_invoice_id:
-                    type: string
-                    nullable: true
-                    description: Xendit invoice ID (for paid checkouts)
-                    example: "inv_123456"
-                xendit_invoice_url:
-                    type: string
-                    nullable: true
-                    description: Xendit payment URL (for paid checkouts)
-                    example: "https://checkout.xendit.co/web/123456"
-                subscription_plan:
-                    $ref: "#/components/schemas/SubscriptionPlanResponse"
-                    nullable: true
-                seat_plan:
-                    $ref: "#/components/schemas/SeatPlanResponse"
-                    nullable: true
-                initiated_at:
-                    type: string
-                    format: date-time
-                    example: "2024-01-01T00:00:00Z"
-                expires_at:
-                    type: string
-                    format: date-time
-                    nullable: true
-                    example: "2024-01-02T00:00:00Z"
-                completed_at:
-                    type: string
-                    format: date-time
-                    nullable: true
-                    example: "2024-01-01T01:00:00Z"
-
-        SubscriptionResponse:
-            type: object
-            properties:
-                id:
-                    type: integer
-                    format: uint
-                    example: 1
-                status:
-                    type: string
-                    enum:
-                        [trial, active, inactive, suspended, expired, cancelled]
-                    example: "trial"
-                subscription_plan:
-                    $ref: "#/components/schemas/SubscriptionPlanResponse"
-                    nullable: true
-                seat_plan:
-                    $ref: "#/components/schemas/SeatPlanResponse"
-                    nullable: true
-                start_date:
-                    type: string
-                    format: date-time
-                    example: "2024-01-01T00:00:00Z"
-                end_date:
-                    type: string
-                    format: date-time
-                    nullable: true
-                    example: "2024-01-15T00:00:00Z"
-                is_auto_renew:
-                    type: boolean
-                    example: true
-                current_employee_count:
-                    type: integer
-                    example: 5
-                max_employee_count:
-                    type: integer
-                    description: Maximum employees allowed based on seat plan
-                    example: 50
-                is_trial_used:
-                    type: boolean
-                    example: true
-                is_in_trial:
-                    type: boolean
-                    example: true
-                trial_start_date:
-                    type: string
-                    format: date-time
-                    nullable: true
-                    example: "2024-01-01T00:00:00Z"
-                trial_end_date:
-                    type: string
-                    format: date-time
-                    nullable: true
-                    example: "2024-01-15T00:00:00Z"
-                remaining_trial_days:
-                    type: integer
-                    nullable: true
-                    description: Days remaining in trial period
-                    example: 10
-                created_at:
-                    type: string
-                    format: date-time
-                    example: "2024-01-01T00:00:00Z"
-                updated_at:
-                    type: string
-                    format: date-time
-                    example: "2024-01-01T00:00:00Z"
-
-        InvoiceResponse:
-            type: object
-            properties:
-                id:
-                    type: string
-                    description: Xendit invoice ID
-                    example: "inv_123456"
-                invoice_url:
-                    type: string
-                    description: Payment URL
-                    example: "https://checkout.xendit.co/web/123456"
-                amount:
-                    type: number
-                    format: decimal
-                    description: Invoice amount in IDR
-                    example: 99000
-                currency:
-                    type: string
-                    example: "IDR"
-                expiry_date:
-                    type: string
-                    format: date-time
-                    description: When the invoice expires
-                    example: "2024-01-02T00:00:00Z"
-
-        InitiatePaidCheckoutResponse:
-            type: object
-            properties:
-                checkout_session:
-                    $ref: "#/components/schemas/CheckoutSessionResponse"
-                invoice:
-                    $ref: "#/components/schemas/InvoiceResponse"
-
-        # Request DTOs
-        InitiateTrialCheckoutRequest:
-            type: object
-            required:
-                - subscription_plan_id
-                - seat_plan_id
-            properties:
-                subscription_plan_id:
-                    type: integer
-                    format: uint
-                    description: ID of the subscription plan
-                    example: 1
-                seat_plan_id:
-                    type: integer
-                    format: uint
-                    description: ID of the seat plan
-                    example: 1
-
-        InitiatePaidCheckoutRequest:
-            type: object
-            required:
-                - subscription_plan_id
-                - seat_plan_id
-            properties:
-                subscription_plan_id:
-                    type: integer
-                    format: uint
-                    description: ID of the subscription plan
-                    example: 1
-                seat_plan_id:
-                    type: integer
-                    format: uint
-                    description: ID of the seat plan
-                    example: 1
-                is_monthly:
-                    type: boolean
-                    description: Whether to use monthly pricing (true) or yearly (false)
-                    example: true
-                    default: true
-
-        CompleteTrialCheckoutRequest:
-            type: object
-            required:
-                - session_id
-                - company_name
-                - company_address
-                - company_phone
-                - company_email
-            properties:
-                session_id:
-                    type: string
-                    description: Checkout session ID
-                    example: "550e8400-e29b-41d4-a716-446655440000"
-                company_name:
-                    type: string
-                    description: Name of the company
-                    example: "PT. Example Company"
-                company_address:
-                    type: string
-                    description: Company address
-                    example: "Jl. Sudirman No. 1, Jakarta"
-                company_phone:
-                    type: string
-                    description: Company phone number
-                    example: "+6281234567890"
-                company_email:
-                    type: string
-                    format: email
-                    description: Company email address
-                    example: "company@example.com"
-                tax_number:
-                    type: string
-                    description: Company tax number (optional)
-                    example: "01.234.567.8-901.000"
-                bank_name:
-                    type: string
-                    description: Bank name for payments (optional)
-                    example: "Bank Central Asia"
-                bank_account_number:
-                    type: string
-                    description: Bank account number (optional)
-                    example: "1234567890"
-                bank_account_name:
-                    type: string
-                    description: Bank account holder name (optional)
-                    example: "PT. Example Company"
-        Document:
-            type: object
-            description: Represents a document in the system.
-            properties:
-                id:
-                    type: integer
-                    format: uint
-                    description: Unique identifier for the document.
-                    readOnly: true
-                    example: 1
-                employee_id:
-                    type: integer
-                    format: uint
-                    description: Foreign key referencing the associated Employee ID.
-                    example: 1
-                name:
-                    type: string
-                    maxLength: 255
-                    description: The filename of the document.
-                    example: "John_Doe_Documents_123456789012345.pdf"
-                url:
-                    type: string
-                    maxLength: 255
-                    format: url
-                    description: URL to access the document.
-                    example: "https://your-project.supabase.co/storage/v1/object/public/document/John_Doe_Documents_123456789012345.pdf"
-                created_at:
-                    type: string
-                    format: date-time
-                    description: Timestamp when the document was created.
-                    readOnly: true
-                    example: "2024-01-15T10:30:00Z"
-                updated_at:
-                    type: string
-                    format: date-time
-                    description: Timestamp when the document was last updated.
-                    readOnly: true
-                    example: "2024-01-15T10:30:00Z"
-            required:
-                - employee_id
-                - name
-                - url
-                - created_at
-                - updated_at
-
-paths:
-    /auth/login:
-        post:
-            tags: [Authentication]
-            summary: User login
-            security: []
-            requestBody:
-                required: true
-                content:
-                    application/json:
-                        schema:
-                            type: object
-                            required:
-                                - identifier
-                                - password
-                            properties:
-                                identifier:
-                                    type: string
-                                    description: "User's email address, phone number, or employee code"
-                                    example: "john.doe@example.com | +1234567890 | E12345"
-                                password:
-                                    type: string
-                                    format: password
-                                    example: "securepassword123"
-            responses:
-                200:
-                    description: Login successful
-                    content:
-                        application/json:
-                            schema:
-                                type: object
-                                properties:
-                                    status:
-                                        type: integer
-                                        example: 200
-                                    message:
-                                        type: string
-                                        example: "Login successful"
-                                    data:
-                                        type: object
-                                        properties:
-                                            access_token:
-                                                type: string
-                                                example: "eyJhbGciOiJIUzI1NiIsInR5cCI6IkpXVCJ9..."
-                                            user:
-                                                $ref: "#/components/schemas/User"
-=======
->>>>>>> ddfec82d
 
         SubscriptionFeatureResponse:
             type: object
@@ -5305,36 +4905,6 @@
                                         example: "Branch deleted successfully"
                                     data:
                                         type: object
-<<<<<<< HEAD
-                                        properties:
-                                            items:
-                                                type: array
-                                                items:
-                                                    $ref: "#/components/schemas/WorkScheduleResponse"
-                                            pagination:
-                                                type: object
-                                                properties:
-                                                    total_items:
-                                                        type: integer
-                                                        format: int64
-                                                        example: 100
-                                                    total_pages:
-                                                        type: integer
-                                                        example: 10
-                                                    current_page:
-                                                        type: integer
-                                                        example: 1
-                                                    page_size:
-                                                        type: integer
-                                                        example: 10
-                                                    has_next_page:
-                                                        type: boolean
-                                                        example: true
-                                                    has_prev_page:
-                                                        type: boolean
-                                                        example: false
-
-=======
                                         nullable: true
                 400:
                     description: Invalid ID format
@@ -5346,7 +4916,6 @@
                     description: Internal server error
 
     /api/positions:
->>>>>>> ddfec82d
         post:
             tags: [Positions]
             summary: Create a new position
@@ -5425,31 +4994,6 @@
                 500:
                     description: Internal server error
 
-<<<<<<< HEAD
-    /api/documents/upload:
-        post:
-            tags: [Documents]
-            summary: Upload a document
-            description: Upload a document file for the authenticated user. The file will be stored in Supabase storage and a record will be created in the database linked to the user's employee record.
-            security:
-                - bearerAuth: []
-            requestBody:
-                required: true
-                content:
-                    multipart/form-data:
-                        schema:
-                            type: object
-                            properties:
-                                file:
-                                    type: string
-                                    format: binary
-                                    description: The document file to upload (PDF or Word documents only)
-                            required:
-                                - file
-            responses:
-                201:
-                    description: Document uploaded successfully
-=======
     /api/positions/{id}:
         put:
             tags: [Positions]
@@ -5515,851 +5059,13 @@
             responses:
                 200:
                     description: Position deleted successfully
->>>>>>> ddfec82d
-                    content:
-                        application/json:
-                            schema:
-                                type: object
-                                properties:
-                                    status:
-                                        type: integer
-<<<<<<< HEAD
-                                        example: 201
-                                    message:
-                                        type: string
-                                        example: "Document uploaded successfully"
-                                    data:
-                                        type: object
-                                        properties:
-                                            id:
-                                                type: integer
-                                                format: uint
-                                                example: 1
-                                            employee_id:
-                                                type: integer
-                                                format: uint
-                                                example: 1
-                                            name:
-                                                type: string
-                                                example: "John_Doe_Documents_123456789012345.pdf"
-                                            url:
-                                                type: string
-                                                format: url
-                                                example: "https://your-project.supabase.co/storage/v1/object/public/document/John_Doe_Documents_123456789012345.pdf"
-                                            created_at:
-                                                type: string
-                                                format: date-time
-                                                example: "2024-01-15T10:30:00Z"
-                                            updated_at:
-                                                type: string
-                                                format: date-time
-                                                example: "2024-01-15T10:30:00Z"
-                400:
-                    description: Bad request (e.g., missing file, invalid file type, user not authenticated)
-                    content:
-                        application/json:
-                            schema:
-                                type: object
-                                properties:
-                                    status:
-                                        type: integer
-                                        example: 400
-                                    message:
-                                        type: string
-                                        example: "File type not allowed"
-                                    error:
-                                        type: string
-                                        example: "File type not allowed. Detected: application/zip. Allowed types: application/pdf, application/msword, application/vnd.openxmlformats-officedocument.wordprocessingml.document"
-                401:
-                    description: Unauthorized
-                500:
-                    description: Internal server error
-
-    /api/documents:
-        get:
-            tags: [Documents]
-            summary: Get my documents
-            description: Retrieve all documents belonging to the authenticated user.
-            security:
-                - bearerAuth: []
-            responses:
-                200:
-                    description: Your documents retrieved successfully
-                    content:
-                        application/json:
-                            schema:
-                                type: object
-                                properties:
-                                    status:
-                                        type: integer
-                                        example: 200
-                                    message:
-                                        type: string
-                                        example: "Your documents retrieved successfully"
-                                    data:
-                                        type: array
-                                        items:
-                                            type: object
-                                            properties:
-                                                id:
-                                                    type: integer
-                                                    format: uint
-                                                    example: 1
-                                                employee_id:
-                                                    type: integer
-                                                    format: uint
-                                                    example: 1
-                                                name:
-                                                    type: string
-                                                    example: "John_Doe_Documents_123456789012345.pdf"
-                                                url:
-                                                    type: string
-                                                    format: url
-                                                    example: "https://your-project.supabase.co/storage/v1/object/public/document/John_Doe_Documents_123456789012345.pdf"
-                                                created_at:
-                                                    type: string
-                                                    format: date-time
-                                                    example: "2024-01-15T10:30:00Z"
-                                                updated_at:
-                                                    type: string
-                                                    format: date-time
-                                                    example: "2024-01-15T10:30:00Z"
-                401:
-                    description: Unauthorized - Invalid or missing authentication token
-                    content:
-                        application/json:
-                            schema:
-                                type: object
-                                properties:
-                                    status:
-                                        type: integer
-                                        example: 401
-                                    message:
-                                        type: string
-                                        example: "User ID not found in context"
-                                    error:
-                                        type: string
-                                        example: "missing userID in context"
-                404:
-                    description: Employee not found for current user
-                    content:
-                        application/json:
-                            schema:
-                                type: object
-                                properties:
-                                    status:
-                                        type: integer
-                                        example: 404
-                                    message:
-                                        type: string
-                                        example: "Employee not found for current user"
-                500:
-                    description: Internal server error
-
-    /api/documents/{id}:
-        delete:
-            tags: [Documents]
-            summary: Delete document
-            description: Delete a document by its ID. This will remove both the database record and the file from Supabase storage.
-            security:
-                - bearerAuth: []
-            parameters:
-                - in: path
-                  name: id
-                  required: true
-                  schema:
-                      type: integer
-                      format: uint
-                  description: The document ID
-                  example: 1
-            responses:
-                200:
-                    description: Document deleted successfully
-                    content:
-                        application/json:
-                            schema:
-                                type: object
-                                properties:
-                                    status:
-                                        type: integer
-                                        example: 200
-                                    message:
-                                        type: string
-                                        example: "Document deleted successfully"
-                                    data:
-                                        type: object
-                                        nullable: true
-                400:
-                    description: Invalid document ID
-                    content:
-                        application/json:
-                            schema:
-                                type: object
-                                properties:
-                                    status:
-                                        type: integer
-                                        example: 400
-                                    message:
-                                        type: string
-                                        example: "Invalid document ID"
-                                    error:
-                                        type: string
-                                        example: "strconv.ParseUint: parsing \"abc\": invalid syntax"
-                404:
-                    description: Document not found
-                500:
-                    description: Internal server error
-
-    /health:
-        get:
-            summary: Health Check
-            description: Returns the health status of the API
-            operationId: getHealthStatus
-            responses:
-                "200":
-                    description: Successful operation
-                    content:
-                        application/json:
-                            schema:
-                                type: object
-                                properties:
-                                    status:
-                                        type: string
-                                        example: healthy
-                                    timestamp:
-                                        type: string
-                                        format: date-time
-                                        example: 2023-03-17T12:00:00Z
-
-    /status:
-        get:
-            summary: Get API status
-            description: Returns the current status of the API
-            operationId: getApiStatus
-            responses:
-                "200":
-                    description: Successful operation
-                    content:
-                        application/json:
-                            schema:
-                                type: object
-                                properties:
-                                    status:
-                                        type: string
-                                        example: success
-                                    message:
-                                        type: string
-                                        example: API is running
-                                    data:
-                                        type: object
-                                        properties:
-                                            version:
-                                                type: string
-                                                example: 1.0.0
-                                            environment:
-                                                type: string
-                                                example: production
-                                            server_time:
-                                                type: string
-                                                format: date-time
-                                                example: 2023-03-17T12:00:00Z
-
-    /api/subscription/plans:
-        get:
-            tags: [Subscription]
-            summary: Get all subscription plans
-            description: Retrieve all available subscription plans with their seat plans and features. No authentication required.
-            security: []
-            responses:
-                200:
-                    description: Subscription plans retrieved successfully
-                    content:
-                        application/json:
-                            schema:
-                                type: object
-                                properties:
-                                    status:
-                                        type: integer
-                                        example: 200
-                                    message:
-                                        type: string
-                                        example: "Subscription plans retrieved successfully"
-                                    data:
-                                        type: array
-                                        items:
-                                            $ref: "#/components/schemas/SubscriptionPlanResponse"
-                500:
-                    description: Internal server error
-                    content:
-                        application/json:
-                            schema:
-                                type: object
-                                properties:
-                                    status:
-                                        type: integer
-                                        example: 500
-                                    message:
-                                        type: string
-                                        example: "Internal server error"
-                                    error:
-                                        type: string
-                                        example: "Failed to retrieve subscription plans"
-
-    /api/subscription/plans/{subscription_plan_id}/seat-plans:
-        get:
-            tags: [Subscription]
-            summary: Get seat plans for a subscription plan
-            description: Retrieve all seat plans for a specific subscription plan. No authentication required.
-            security: []
-            parameters:
-                - in: path
-                  name: subscription_plan_id
-                  required: true
-                  description: ID of the subscription plan
-                  schema:
-                      type: integer
-                      format: uint
-                      example: 1
-            responses:
-                200:
-                    description: Seat plans retrieved successfully
-                    content:
-                        application/json:
-                            schema:
-                                type: object
-                                properties:
-                                    status:
-                                        type: integer
-                                        example: 200
-                                    message:
-                                        type: string
-                                        example: "Seat plans retrieved successfully"
-                                    data:
-                                        type: array
-                                        items:
-                                            $ref: "#/components/schemas/SeatPlanResponse"
-                400:
-                    description: Invalid subscription plan ID
-                    content:
-                        application/json:
-                            schema:
-                                type: object
-                                properties:
-                                    status:
-                                        type: integer
-                                        example: 400
-                                    message:
-                                        type: string
-                                        example: "Bad request"
-                                    error:
-                                        type: string
-                                        example: "Subscription plan ID must be a valid number"
-                500:
-                    description: Internal server error
-                    content:
-                        application/json:
-                            schema:
-                                type: object
-                                properties:
-                                    status:
-                                        type: integer
-                                        example: 500
-                                    message:
-                                        type: string
-                                        example: "Internal server error"
-                                    error:
-                                        type: string
-                                        example: "Failed to retrieve seat plans"
-
-    /api/subscription/checkout/trial:
-        post:
-            tags: [Subscription]
-            summary: Initiate trial checkout
-            description: Start a 14-day free trial checkout process. Requires authentication.
-            security:
-                - bearerAuth: []
-            requestBody:
-                required: true
-                content:
-                    application/json:
-                        schema:
-                            $ref: "#/components/schemas/InitiateTrialCheckoutRequest"
-            responses:
-                200:
-                    description: Trial checkout initiated successfully
-                    content:
-                        application/json:
-                            schema:
-                                type: object
-                                properties:
-                                    status:
-                                        type: integer
-                                        example: 200
-                                    message:
-                                        type: string
-                                        example: "Trial checkout initiated successfully"
-                                    data:
-                                        $ref: "#/components/schemas/CheckoutSessionResponse"
-                400:
-                    description: Bad request
-                    content:
-                        application/json:
-                            schema:
-                                type: object
-                                properties:
-                                    status:
-                                        type: integer
-                                        example: 400
-                                    message:
-                                        type: string
-                                        example: "Bad request"
-                                    error:
-                                        type: string
-                                        example: "Missing required fields"
-                401:
-                    description: Unauthorized
-                    content:
-                        application/json:
-                            schema:
-                                type: object
-                                properties:
-                                    status:
-                                        type: integer
-                                        example: 401
-                                    message:
-                                        type: string
-                                        example: "Unauthorized"
-                                    error:
-                                        type: string
-                                        example: "User ID not found in context"
-                500:
-                    description: Internal server error
-                    content:
-                        application/json:
-                            schema:
-                                type: object
-                                properties:
-                                    status:
-                                        type: integer
-                                        example: 500
-                                    message:
-                                        type: string
-                                        example: "Internal server error"
-                                    error:
-                                        type: string
-                                        example: "Failed to initiate trial checkout"
-
-    /api/subscription/checkout/paid:
-        post:
-            tags: [Subscription]
-            summary: Initiate paid checkout
-            description: Start a paid subscription checkout process with Xendit payment integration. Requires authentication.
-            security:
-                - bearerAuth: []
-            requestBody:
-                required: true
-                content:
-                    application/json:
-                        schema:
-                            $ref: "#/components/schemas/InitiatePaidCheckoutRequest"
-            responses:
-                200:
-                    description: Paid checkout initiated successfully
-                    content:
-                        application/json:
-                            schema:
-                                type: object
-                                properties:
-                                    status:
-                                        type: integer
-                                        example: 200
-                                    message:
-                                        type: string
-                                        example: "Paid checkout initiated successfully"
-                                    data:
-                                        $ref: "#/components/schemas/InitiatePaidCheckoutResponse"
-                400:
-                    description: Bad request
-                    content:
-                        application/json:
-                            schema:
-                                type: object
-                                properties:
-                                    status:
-                                        type: integer
-                                        example: 400
-                                    message:
-                                        type: string
-                                        example: "Bad request"
-                                    error:
-                                        type: string
-                                        example: "Missing required fields"
-                401:
-                    description: Unauthorized
-                    content:
-                        application/json:
-                            schema:
-                                type: object
-                                properties:
-                                    status:
-                                        type: integer
-                                        example: 401
-                                    message:
-                                        type: string
-                                        example: "Unauthorized"
-                                    error:
-                                        type: string
-                                        example: "User ID not found in context"
-                500:
-                    description: Internal server error
-                    content:
-                        application/json:
-                            schema:
-                                type: object
-                                properties:
-                                    status:
-                                        type: integer
-                                        example: 500
-                                    message:
-                                        type: string
-                                        example: "Internal server error"
-                                    error:
-                                        type: string
-                                        example: "Failed to initiate paid checkout"
-
-    /api/subscription/checkout/complete-trial:
-        post:
-            tags: [Subscription]
-            summary: Complete trial checkout
-            description: Complete the trial checkout by providing billing information and activate the trial subscription. Requires authentication.
-            security:
-                - bearerAuth: []
-            requestBody:
-                required: true
-                content:
-                    application/json:
-                        schema:
-                            $ref: "#/components/schemas/CompleteTrialCheckoutRequest"
-            responses:
-                200:
-                    description: Trial checkout completed successfully
-                    content:
-                        application/json:
-                            schema:
-                                type: object
-                                properties:
-                                    status:
-                                        type: integer
-                                        example: 200
-                                    message:
-                                        type: string
-                                        example: "Trial checkout completed successfully"
-                                    data:
-                                        $ref: "#/components/schemas/SubscriptionResponse"
-                400:
-                    description: Bad request
-                    content:
-                        application/json:
-                            schema:
-                                type: object
-                                properties:
-                                    status:
-                                        type: integer
-                                        example: 400
-                                    message:
-                                        type: string
-                                        example: "Bad request"
-                                    error:
-                                        type: string
-                                        example: "Session is not for trial checkout"
-                401:
-                    description: Unauthorized
-                    content:
-                        application/json:
-                            schema:
-                                type: object
-                                properties:
-                                    status:
-                                        type: integer
-                                        example: 401
-                                    message:
-                                        type: string
-                                        example: "Unauthorized"
-                                    error:
-                                        type: string
-                                        example: "User ID not found in context"
-                500:
-                    description: Internal server error
-                    content:
-                        application/json:
-                            schema:
-                                type: object
-                                properties:
-                                    status:
-                                        type: integer
-                                        example: 500
-                                    message:
-                                        type: string
-                                        example: "Internal server error"
-                                    error:
-                                        type: string
-                                        example: "Failed to complete trial checkout"
-
-    /api/subscription/me:
-        get:
-            tags: [Subscription]
-            summary: Get current user's subscription
-            description: Retrieve the current user's subscription details. Requires authentication.
-            security:
-                - bearerAuth: []
-            responses:
-                200:
-                    description: User subscription retrieved successfully
-                    content:
-                        application/json:
-                            schema:
-                                type: object
-                                properties:
-                                    status:
-                                        type: integer
-                                        example: 200
-                                    message:
-                                        type: string
-                                        example: "User subscription retrieved successfully"
-                                    data:
-                                        $ref: "#/components/schemas/SubscriptionResponse"
-                401:
-                    description: Unauthorized
-                    content:
-                        application/json:
-                            schema:
-                                type: object
-                                properties:
-                                    status:
-                                        type: integer
-                                        example: 401
-                                    message:
-                                        type: string
-                                        example: "Unauthorized"
-                                    error:
-                                        type: string
-                                        example: "User ID not found in context"
-                404:
-                    description: Subscription not found
-                    content:
-                        application/json:
-                            schema:
-                                type: object
-                                properties:
-                                    status:
-                                        type: integer
-                                        example: 404
-                                    message:
-                                        type: string
-                                        example: "Subscription not found"
-                                    error:
-                                        type: string
-                                        example: "No subscription found for user"
-                500:
-                    description: Internal server error
-                    content:
-                        application/json:
-                            schema:
-                                type: object
-                                properties:
-                                    status:
-                                        type: integer
-                                        example: 500
-                                    message:
-                                        type: string
-                                        example: "Internal server error"
-                                    error:
-                                        type: string
-                                        example: "Failed to retrieve user subscription"
-
-    /api/subscription/checkout/{session_id}:
-        get:
-            tags: [Subscription]
-            summary: Get checkout session details
-            description: Retrieve details of a specific checkout session. No authentication required.
-            security: []
-            parameters:
-                - in: path
-                  name: session_id
-                  required: true
-                  description: Checkout session ID
-                  schema:
-                      type: string
-                      example: "550e8400-e29b-41d4-a716-446655440000"
-            responses:
-                200:
-                    description: Checkout session retrieved successfully
-                    content:
-                        application/json:
-                            schema:
-                                type: object
-                                properties:
-                                    status:
-                                        type: integer
-                                        example: 200
-                                    message:
-                                        type: string
-                                        example: "Checkout session retrieved successfully"
-                                    data:
-                                        $ref: "#/components/schemas/CheckoutSessionResponse"
-                400:
-                    description: Bad request
-                    content:
-                        application/json:
-                            schema:
-                                type: object
-                                properties:
-                                    status:
-                                        type: integer
-                                        example: 400
-                                    message:
-                                        type: string
-                                        example: "Bad request"
-                                    error:
-                                        type: string
-                                        example: "Session ID is required"
-                404:
-                    description: Checkout session not found
-                    content:
-                        application/json:
-                            schema:
-                                type: object
-                                properties:
-                                    status:
-                                        type: integer
-                                        example: 404
-                                    message:
-                                        type: string
-                                        example: "Checkout session not found"
-                                    error:
-                                        type: string
-                                        example: "Session not found"
-                500:
-                    description: Internal server error
-                    content:
-                        application/json:
-                            schema:
-                                type: object
-                                properties:
-                                    status:
-                                        type: integer
-                                        example: 500
-                                    message:
-                                        type: string
-                                        example: "Internal server error"
-                                    error:
-                                        type: string
-                                        example: "Failed to retrieve checkout session"
-
-    /webhooks/xendit:
-        post:
-            tags: [Webhooks]
-            summary: Process Xendit payment webhooks
-            description: Handle payment notifications from Xendit payment gateway. No authentication required as it uses callback token verification.
-            security: []
-            parameters:
-                - in: header
-                  name: X-CALLBACK-TOKEN
-                  required: true
-                  description: Xendit callback token for verification
-                  schema:
-                      type: string
-                      example: "xendit_callback_token_123"
-            requestBody:
-                required: true
-                content:
-                    application/json:
-                        schema:
-                            type: object
-                            description: Xendit webhook payload
-                            properties:
-                                webhook_type:
-                                    type: string
-                                    enum:
-                                        [
-                                            invoice.paid,
-                                            invoice.expired,
-                                            invoice.failed,
-                                        ]
-                                    description: Type of webhook event
-                                    example: "invoice.paid"
-                                id:
-                                    type: string
-                                    description: Xendit invoice ID
-                                    example: "inv_123456"
-                                external_id:
-                                    type: string
-                                    description: External ID set during invoice creation
-                                    example: "checkout_550e8400-e29b-41d4-a716-446655440000"
-                                paid_at:
-                                    type: string
-                                    format: date-time
-                                    description: When the invoice was paid (for paid events)
-                                    example: "2024-01-01T12:00:00Z"
-                                payment_method:
-                                    type: string
-                                    description: Payment method used
-                                    example: "BANK_TRANSFER"
-                            required:
-                                - webhook_type
-                                - id
-                                - external_id
-            responses:
-                200:
-                    description: Webhook processed successfully
-                    content:
-                        application/json:
-                            schema:
-                                type: object
-                                properties:
-                                    status:
-                                        type: integer
-                                        example: 200
-                                    message:
-                                        type: string
-                                        example: "Webhook processed successfully"
-                                    data:
-                                        type: object
-                                        nullable: true
-                                        example: null
-                400:
-                    description: Bad request
-                    content:
-                        application/json:
-                            schema:
-                                type: object
-                                properties:
-                                    status:
-                                        type: integer
-                                        example: 400
-                                    message:
-                                        type: string
-                                        example: "Bad request"
-                                    error:
-                                        type: string
-                                        example: "Missing callback token"
-                500:
-                    description: Internal server error
-                    content:
-                        application/json:
-                            schema:
-                                type: object
-                                properties:
-                                    status:
-                                        type: integer
-                                        example: 500
-                                    message:
-                                        type: string
-                                        example: "Internal server error"
-                                    error:
-                                        type: string
-                                        example: "Failed to process webhook"
-=======
+                    content:
+                        application/json:
+                            schema:
+                                type: object
+                                properties:
+                                    status:
+                                        type: integer
                                         example: 200
                                     message:
                                         type: string
@@ -6375,7 +5081,6 @@
                     description: Position not found
                 500:
                     description: Internal server error
->>>>>>> ddfec82d
 
 security:
     - bearerAuth: []