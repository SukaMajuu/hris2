--- conflicted
+++ resolved
@@ -1,114 +1,4 @@
 export const API_ROUTES = {
-<<<<<<< HEAD
-  v1: {
-    auth: {
-      register: '/auth/register',
-      login: '/auth/login',
-      google: '/auth/google',
-      logout: '/auth/logout',
-      refresh: '/auth/refresh',
-      password: {
-        change: '/auth/password/change',
-        reset: '/auth/password/reset',
-      },
-    },
-    api: {
-      base: '/api',
-      users: {
-        base: '/api/users',
-        list: '/api/users',
-        detail: (id: number) => `/api/users/${id}`,
-      },
-      workSchedules: {
-        base: '/api/work-schedules',
-        list: '/api/work-schedules', // For listing, query params will be added by the service
-        detail: (id: number) => `/api/work-schedules/${id}`,
-        create: '/api/work-schedules',
-        update: (id: number) => `/api/work-schedules/${id}`,
-        delete: (id: number) => `/api/work-schedules/${id}`,
-      },
-      checkClockEmployees: {
-        // Added
-        base: '/api/check-clock-employees',
-        list: (
-          employeeId?: number,
-          page?: number,
-          pageSize?: number,
-          startDate?: string,
-          endDate?: string,
-        ) => {
-          const params = new URLSearchParams();
-          if (employeeId) params.append('employee_id', employeeId.toString());
-          if (page) params.append('page', page.toString());
-          if (pageSize) params.append('page_size', pageSize.toString());
-          if (startDate) params.append('start_date', startDate);
-          if (endDate) params.append('end_date', endDate);
-          return `/api/check-clock-employees${params.toString() ? `?${params.toString()}` : ''}`;
-        },
-        detail: (id: number) => `/api/check-clock-employees/${id}`,
-        create: '/api/check-clock-employees',
-        update: (id: number) => `/api/check-clock-employees/${id}`,
-        delete: (id: number) => `/api/check-clock-employees/${id}`,
-        approve: (id: number) => `/api/check-clock-employees/${id}/approve`,
-        reject: (id: number) => `/api/check-clock-employees/${id}/reject`,
-      },
-      locations: {
-        list: '/api/locations',
-        detail: (id: string) => `/api/locations/${id}`,
-        create: '/api/locations',
-        update: (id: string) => `/api/locations/${id}`,
-        delete: (id: string) => `/api/locations/${id}`,
-      },
-      employees: {
-        base: '/api/employee',
-        list: '/api/employee',
-        detail: (id: number) => `/api/employee/${id}`,
-        resign: (id: number) => `/api/employee/${id}/status`,
-        documents: {
-          upload: (employeeId: number) => `/api/employees/${employeeId}/documents/upload`,
-          list: (employeeId: number) => `/api/employees/${employeeId}/documents`,
-        },
-      },
-      checkClockOverview: {
-        list: '/api/check-clock/overview',
-        detail: (id: number | string) => `/api/check-clock/${id}`,
-        create: '/api/check-clock/overview',
-        update: (id: number | string) => `/api/check-clock/${id}`, // Or a specific PATCH endpoint
-        delete: (id: number | string) => `/api/check-clock/${id}`,
-        approvalList: '/api/check-clock/approval', // Standardized path
-        approveReject: (id: number | string) => `/api/check-clock/approval/${id}`, // Standardized path
-        employeeRecords: (employeeId: string) => `/api/employees/${employeeId}/check-clock`, // Standardized path
-      },
-      documents: {
-        base: '/api/documents',
-        upload: '/api/documents/upload',
-        list: '/api/documents',
-        delete: (id: number) => `/api/documents/${id}`,
-      },
-      // Add other API routes as they are implemented
-      // employees: {
-      //   base: '/api/employees',
-      //   list: '/api/employees',
-      //   detail: (id: number) => `/api/employees/${id}`,
-      // },
-      // departments: {
-      //   base: '/api/departments',
-      //   list: '/api/departments',
-      //   detail: (id: number) => `/api/departments/${id}`,
-      // },
-      // positions: {
-      //   base: '/api/positions',
-      //   list: '/api/positions',
-      //   detail: (id: number) => `/api/positions/${id}`,
-      // },
-      // attendance: {
-      //   base: '/api/attendance',
-      //   list: '/api/attendance',
-      //   detail: (id: number) => `/api/attendance/${id}`,
-      // },
-    },
-  },
-=======
 	v1: {
 		auth: {
 			register: "/auth/register",
@@ -177,6 +67,12 @@
 				approveReject: (id: number | string) => `/api/check-clock/approval/${id}`, // Standardized path
 				employeeRecords: (employeeId: string) => `/api/employees/${employeeId}/check-clock` // Standardized path
 			},
+      documents: {
+        base: '/api/documents',
+        upload: '/api/documents/upload',
+        list: '/api/documents',
+        delete: (id: number) => `/api/documents/${id}`,
+      },
 			// Add other API routes as they are implemented
 			// employees: {
 			//   base: '/api/employees',
@@ -200,5 +96,4 @@
 			// },
 		},
 	},
->>>>>>> 5ce84cc7
 } as const;