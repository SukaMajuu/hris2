--- conflicted
+++ resolved
@@ -16,33 +16,6 @@
 	Position         Position `gorm:"foreignKey:PositionID"`
 	EmploymentStatus bool     `gorm:"type:boolean;default:true;not null"`
 
-<<<<<<< HEAD
-
-    // Nullable Fields (Optional)
-    LastName              *string               `gorm:"type:varchar(255)"`
-    EmployeeCode          *string               `gorm:"type:varchar(255);unique"`
-    BranchID              *uint                 `gorm:"type:uint"`
-    Branch                *Branch               `gorm:"foreignKey:BranchID"`
-    Gender                *enums.Gender         `gorm:"type:gender"`
-    NIK                   *string               `gorm:"type:varchar(255);unique"`
-    PlaceOfBirth          *string               `gorm:"type:varchar(255)"`
-    LastEducation         *enums.EducationLevel `gorm:"type:education_level"`
-    Grade                 *string               `gorm:"type:varchar(50)"`
-    ContractType          *enums.ContractType   `gorm:"type:contract_type"`
-    ResignationDate       *time.Time            `gorm:"type:date"`
-    HireDate              *time.Time            `gorm:"type:date"`
-    BankName              *string               `gorm:"type:varchar(100)"`
-    BankAccountNumber     *string               `gorm:"type:varchar(100)"`
-    BankAccountHolderName *string               `gorm:"type:varchar(255)"`
-    TaxStatus             *enums.TaxStatus      `gorm:"type:tax_status"`
-    ProfilePhotoURL       *string               `gorm:"type:varchar(255)"`
-
-    SubscriptionID   *uint             `gorm:"type:uint"`
-    Subscription     *Subscription     `gorm:"foreignKey:SubscriptionID"`
-
-    CreatedAt time.Time `gorm:"autoCreateTime"`
-    UpdatedAt time.Time `gorm:"autoUpdateTime"`
-=======
 	// Nullable Fields (Optional)
 	LastName              *string               `gorm:"type:varchar(255)"`
 	EmployeeCode          *string               `gorm:"type:varchar(255);unique"`
@@ -68,7 +41,6 @@
 
 	CreatedAt time.Time `gorm:"autoCreateTime"`
 	UpdatedAt time.Time `gorm:"autoUpdateTime"`
->>>>>>> ddfec82d
 }
 
 func (a *Employee) TableName() string {
