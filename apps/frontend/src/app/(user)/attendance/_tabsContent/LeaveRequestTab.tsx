--- conflicted
+++ resolved
@@ -161,11 +161,7 @@
       }
     },
     [createLeaveRequestMutation, reset, refetch],
-<<<<<<< HEAD
-  );// Memoize refetch callback to prevent unnecessary re-renders
-=======
   );  // Memoize refetch callback to prevent unnecessary re-renders
->>>>>>> 8714460b
   const handleRefetch = useCallback(async () => {
     await refetch();
   }, [refetch]);  // Enhanced refresh function with smooth transition
