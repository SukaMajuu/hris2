--- conflicted
+++ resolved
@@ -16,14 +16,11 @@
 	Position         Position `gorm:"foreignKey:PositionID"`
 	EmploymentStatus bool     `gorm:"type:boolean;default:true;not null"`
 
-<<<<<<< HEAD
 	// Self-Reference for Manager-Subordinate Relationship
 	ManagerID    *uint      `gorm:"type:uint"`
 	Manager      *Employee  `gorm:"foreignKey:ManagerID"`
 	Subordinates []Employee `gorm:"foreignKey:ManagerID"`
 
-=======
->>>>>>> c35aad47
 	// Nullable Fields (Optional)
 	LastName              *string               `gorm:"type:varchar(255)"`
 	EmployeeCode          *string               `gorm:"type:varchar(255);unique"`
@@ -32,10 +29,7 @@
 	Gender                *enums.Gender         `gorm:"type:gender"`
 	NIK                   *string               `gorm:"type:varchar(255);unique"`
 	PlaceOfBirth          *string               `gorm:"type:varchar(255)"`
-<<<<<<< HEAD
-=======
 	DateOfBirth           *time.Time            `gorm:"type:date"`
->>>>>>> c35aad47
 	LastEducation         *enums.EducationLevel `gorm:"type:education_level"`
 	Grade                 *string               `gorm:"type:varchar(50)"`
 	ContractType          *enums.ContractType   `gorm:"type:contract_type"`
