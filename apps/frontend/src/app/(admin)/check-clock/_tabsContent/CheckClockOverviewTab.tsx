--- conflicted
+++ resolved
@@ -165,50 +165,13 @@
 			{				header: "Clock In",
 				accessorKey: "clock_in",
 				cell: ({ row }) => {
-<<<<<<< HEAD
-					const clockIn = row.original.type === "leave_request" ? "-" : formatTime(row.original.clock_in);
-					return (
-						<div className="flex items-center justify-center">
-							<div className="text-center text-xs md:text-sm">
-								{clockIn}
-							</div>
-						</div>
-					);
-=======
 					// For leave attendance, clock_in will be null
 					return formatTime(row.original.clock_in);
->>>>>>> c56aabc5
-				},
-				meta: { className: "w-[80px] md:w-[100px] text-center" },
+				},
 			},
 			{				header: "Clock Out",
 				accessorKey: "clock_out",
 				cell: ({ row }) => {
-<<<<<<< HEAD
-					const clockOut = row.original.type === "leave_request" ? "-" : formatTime(row.original.clock_out);
-					return (
-						<div className="flex items-center justify-center">
-							<div className="text-center text-xs md:text-sm">
-								{clockOut}
-							</div>
-						</div>
-					);
-				},
-				meta: { className: "w-[80px] md:w-[100px] text-center" },
-			},
-			{
-				header: "Work Hours",
-				accessorKey: "work_hours",
-				cell: ({ row }) => {
-					const workHours = row.original.type === "leave_request" ? "-" : formatWorkHours(row.original.work_hours);
-					return (
-						<div className="flex items-center justify-center">
-							<div className="text-center text-xs md:text-sm">
-								{workHours}
-							</div>
-						</div>
-					);
-=======
 					// For leave attendance, clock_out will be null
 					return formatTime(row.original.clock_out);
 				},
@@ -217,9 +180,7 @@
 				cell: ({ row }) => {
 					// For leave attendance, work_hours will be null
 					return formatWorkHours(row.original.work_hours);
->>>>>>> c56aabc5
-				},
-				meta: { className: "w-[80px] md:w-[120px] text-center" },
+				},
 			},
 			{
 				header: "Status",
