'use client';

import React from 'react';
import { UseFormReturn, Controller } from 'react-hook-form';
import { Button } from '@/components/ui/button';
import {
<<<<<<< HEAD
	Dialog,
	DialogContent,
	DialogDescription,
	DialogFooter,
	DialogHeader,
	DialogTitle,
} from "@/components/ui/dialog";
import { Input } from "@/components/ui/input";
import { Label } from "@/components/ui/label";
import { Loader2 } from "lucide-react";
import { DialogFormData } from "../_interfaces/DialogFormData";

interface PermitDialogProps {
	open: boolean;
	onOpenChange: (open: boolean) => void;
	dialogTitle: string;
	formMethods: UseFormReturn<DialogFormData>;
	onSubmit: (data: DialogFormData) => void;
	currentAttendanceType: string;
	isLoading?: boolean;
}

export function PermitDialog({
	open,
	onOpenChange,
	dialogTitle,
	formMethods,
	onSubmit,
	currentAttendanceType,
	isLoading = false,
}: PermitDialogProps) {
	const { register, handleSubmit } = formMethods;

	const permitRelatedLeaveTypes = [
		"sick leave",
		"compassionate leave",
		"maternity leave",
		"annual leave",
		"marriage leave",
	];

	return (
		<Dialog open={open} onOpenChange={onOpenChange}>
			<DialogContent className="sm:max-w-[600px] bg-slate-50 dark:bg-slate-900 p-0">
				<DialogHeader className="px-6 py-4 border-b dark:border-slate-700">
					<DialogTitle className="text-xl font-semibold text-slate-800 dark:text-slate-100">
						{dialogTitle}
					</DialogTitle>
					<DialogDescription className="text-sm text-slate-600 dark:text-slate-400">
						Please fill in the details for your permit or leave
						request.
					</DialogDescription>
				</DialogHeader>

				<form onSubmit={handleSubmit(onSubmit)} className="space-y-6">
					<div className="px-6 py-4 space-y-6 overflow-y-auto max-h-[calc(100vh-220px)]">
						{/* Section 1: Attendance Type & Permit Duration */}
						<div className="bg-white dark:bg-slate-800 shadow-md rounded-lg p-6">
							<div className="space-y-2">								<Label
									htmlFor="attendanceType"
									className="text-sm font-medium text-slate-700 dark:text-slate-300"
								>
									Leave or Permit Request
								</Label>
								<select
									id="attendanceType"
									className="flex h-10 w-full rounded-md border border-slate-300 dark:border-slate-600 bg-white dark:bg-slate-700 px-3 py-2 text-sm text-slate-900 dark:text-slate-50 ring-offset-white dark:ring-offset-slate-900 focus-visible:outline-none focus-visible:ring-2 focus-visible:ring-blue-500 dark:focus-visible:ring-blue-500 focus-visible:ring-offset-2 disabled:cursor-not-allowed disabled:opacity-50"
									{...register("attendanceType", {
										required: true,
									})}
								>
									<option value="sick leave">
										Sick Leave
									</option>
									<option value="compassionate leave">
										Compassionate Leave
									</option>
									<option value="maternity leave">
										Maternity Leave
									</option>
									<option value="annual leave">
										Annual Leave
									</option>
									<option value="marriage leave">
										Marriage Leave
									</option>
								</select>
							</div>							{permitRelatedLeaveTypes.includes(
								currentAttendanceType
							) && (
								<div className="space-y-4 mt-4">
									<div className="space-y-2">
										<Label
											htmlFor="startDate"
											className="text-sm font-medium text-slate-700 dark:text-slate-300"
										>
											Start Date
										</Label>
										<Input
											id="startDate"
											type="date"
											className="bg-white dark:bg-slate-700 border-slate-300 dark:border-slate-600 text-slate-900 dark:text-slate-50"
											{...register("startDate", {
												required: true,
											})}
										/>
									</div>
									<div className="space-y-2">
										<Label
											htmlFor="endDate"
											className="text-sm font-medium text-slate-700 dark:text-slate-300"
										>
											End Date
										</Label>
										<Input
											id="endDate"
											type="date"
											className="bg-white dark:bg-slate-700 border-slate-300 dark:border-slate-600 text-slate-900 dark:text-slate-50"
											{...register("endDate", {
												required: true,
											})}
										/>
									</div>
								</div>
							)}
						</div>

						{/* Section 2: Upload Evidence (Only for Permit) */}
						{permitRelatedLeaveTypes.includes(
							currentAttendanceType
						) && (
							<div className="bg-white dark:bg-slate-800 shadow-md rounded-lg p-6">								<Label
									htmlFor="evidence"
									className="block text-base font-semibold mb-2 text-slate-800 dark:text-slate-200"
								>
									Upload Supporting Document
								</Label>
								<Input
									id="evidence"
									type="file"
									accept="image/*,application/pdf"
									className="mt-1 bg-slate-50 dark:bg-slate-800 border-slate-300 dark:border-slate-600 focus:ring-primary focus:border-primary w-full max-w-xs file:mr-4 file:px-4 file:rounded-md file:border-0 file:text-sm file:font-semibold file:bg-primary file:text-white hover:file:bg-primary/90"
									{...register("evidence")}
								/>
								<p className="text-xs text-slate-500 dark:text-slate-400 mt-2">
									Upload relevant documents (image or PDF) for
									your leave request.
								</p>
							</div>
						)}
					</div>					<DialogFooter className="px-6 py-4 border-t dark:border-slate-700 bg-slate-100 dark:bg-slate-800/50 rounded-b-lg">
						<Button
							type="button"
							variant="outline"
							onClick={() => onOpenChange(false)}
							className="border-slate-300 dark:border-slate-600 text-slate-700 dark:text-slate-300 hover:bg-slate-100 dark:hover:bg-slate-700 hover:text-slate-900 dark:hover:text-slate-100"
							disabled={isLoading}
						>
							Cancel
						</Button>
						<Button
							type="submit"
							className="bg-[#6B9AC4] hover:bg-[#5A89B3] text-white"
							disabled={isLoading}
						>
							{isLoading ? (
								<>
									<Loader2 className="mr-2 h-4 w-4 animate-spin" />
									Submitting...
								</>
							) : (
								"Submit Request"
							)}
						</Button>
					</DialogFooter>
				</form>
			</DialogContent>
		</Dialog>
	);
=======
  Dialog,
  DialogContent,
  DialogDescription,
  DialogFooter,
  DialogHeader,
  DialogTitle,
} from '@/components/ui/dialog';
import { Input } from '@/components/ui/input';
import { Label } from '@/components/ui/label';
import { Textarea } from '@/components/ui/textarea';
import { useCreateLeaveRequestMutation } from '@/api/mutations/leave-request.mutations';
import { LeaveType } from '@/types/leave-request';
import { useToast } from '@/components/ui/use-toast';

interface DialogFormData {
  attendanceType: string;
  checkIn: string;
  checkOut: string;
  latitude: string;
  longitude: string;
  permitEndDate: string;
  startDate: string;
  reason: string;
  evidence: FileList | null;
}

interface PermitDialogProps {
  open: boolean;
  onOpenChange: (open: boolean) => void;
  dialogTitle: string;
  formMethods: UseFormReturn<DialogFormData>;
  onSubmit: (data: DialogFormData) => void;
  currentAttendanceType: string;
  onRefetch?: () => Promise<void>;
}

export function PermitDialog({
  open,
  onOpenChange,
  dialogTitle,
  formMethods,
  onSubmit,
  currentAttendanceType,
  onRefetch,
}: PermitDialogProps) {const { register, handleSubmit, watch, setValue, control, formState: { errors }, setError, clearErrors } = formMethods;
  const { toast } = useToast();
  const createLeaveRequestMutation = useCreateLeaveRequestMutation();

  // Watch start date and end date for validation
  const watchedStartDate = watch('startDate');
  const watchedEndDate = watch('permitEndDate');

  // Date validation function
  const validateDateRange = (startDate: string, endDate: string): string | null => {
    if (!startDate || !endDate) {
      return null; // Let required validation handle empty dates
    }

    const start = new Date(startDate);
    const end = new Date(endDate);

    if (end < start) {
      return 'End date cannot be earlier than start date';
    }

    return null;
  };

  // Validate dates whenever they change
  React.useEffect(() => {
    if (watchedStartDate && watchedEndDate) {
      const dateError = validateDateRange(watchedStartDate, watchedEndDate);
      if (dateError) {
        setError('permitEndDate', {
          type: 'manual',
          message: dateError,
        });
      } else {
        clearErrors('permitEndDate');
      }
    }
  }, [watchedStartDate, watchedEndDate, setError, clearErrors]);
  const MAX_FILE_SIZE = 10 * 1024 * 1024; // 10MB in bytes
  const ALLOWED_FILE_TYPES = [
    'image/jpeg',
    'image/jpg', 
    'image/png',
    'image/gif',
    'image/bmp',
    'image/webp',
    'application/pdf'
  ];  const ALLOWED_EXTENSIONS = ['.jpg', '.jpeg', '.png', '.gif', '.bmp', '.webp', '.pdf'];

  // File validation function
  const validateFileUpload = (files: FileList | null): string | null => {
    if (!files || files.length === 0) {
      return null; // No file selected, validation passes (file is optional)
    }

    const file = files[0];
    
    // Additional safety check for file existence
    if (!file) {
      return null; // No file selected, validation passes (file is optional)
    }
    
    // Check file size
    if (file.size > MAX_FILE_SIZE) {
      return 'File size must be less than 10MB';
    }

    // Check file extension
    const fileName = file.name.toLowerCase();
    const hasValidExtension = ALLOWED_EXTENSIONS.some(ext => fileName.endsWith(ext));
    
    if (!hasValidExtension) {
      return 'Only image files (JPG, JPEG, PNG, GIF, BMP, WEBP) and PDF files are allowed';
    }

    // Check MIME type
    if (!ALLOWED_FILE_TYPES.includes(file.type)) {
      return 'Invalid file type. Only image files and PDF files are allowed';
    }

    return null; // Validation passed
  };

  const permitRelatedLeaveTypes = [
    'sick leave',
    'compassionate leave',
    'maternity leave',
    'annual leave',
    'marriage leave',
  ];

  // Map attendance types to LeaveType enum
  const mapAttendanceTypeToLeaveType = (attendanceType: string): LeaveType => {
    switch (attendanceType) {
      case 'sick leave':
        return LeaveType.SICK_LEAVE;
      case 'compassionate leave':
        return LeaveType.COMPASSIONATE_LEAVE;
      case 'maternity leave':
        return LeaveType.MATERNITY_LEAVE;
      case 'annual leave':
        return LeaveType.ANNUAL_LEAVE;
      case 'marriage leave':
        return LeaveType.MARRIAGE_LEAVE;
      default:
        return LeaveType.SICK_LEAVE;
    }
  };  const handleLeaveRequestSubmit = async (data: DialogFormData) => {
    try {
      console.log('Form data received:', data);
      console.log('Evidence data:', data.evidence);
      
      // Validate date range before submission
      const dateError = validateDateRange(data.startDate, data.permitEndDate);
      if (dateError) {
        toast({
          title: 'Validation Error',
          description: dateError,
          variant: 'destructive',
        });
        return;
      }
      
      // Validate file before submitting
      const fileValidationError = validateFileUpload(data.evidence);
      if (fileValidationError) {
        toast({
          title: 'File Validation Error',
          description: fileValidationError,
          variant: 'destructive',
        });
        return;
      }

      // Get the actual file from the evidence
      const attachmentFile = data.evidence && data.evidence.length > 0 ? data.evidence[0] : undefined;
      console.log('Attachment file:', attachmentFile);

      const leaveRequestData = {
        leave_type: mapAttendanceTypeToLeaveType(data.attendanceType),
        start_date: data.startDate,
        end_date: data.permitEndDate,
        employee_note: data.reason,
        attachment: attachmentFile,
      };

      console.log('Submitting leave request data:', leaveRequestData);

      await createLeaveRequestMutation.mutateAsync(leaveRequestData);      toast({
        title: 'Berhasil!',
        description: 'Permohonan izin/cuti berhasil diajukan. Menunggu persetujuan atasan.',
        variant: 'default',
      });

      // Reset form and close dialog
      formMethods.reset();
      onOpenChange(false);
      
      // Refetch data if refetch function is provided
      if (onRefetch) {
        await onRefetch();
      }
    } catch (error) {
      console.error('Error creating leave request:', error);
      
      // Handle specific error messages from backend
      let errorMessage = 'Gagal mengajukan permohonan izin/cuti. Silakan coba lagi.';
      
      if (error instanceof Error) {
        errorMessage = error.message;
      } else if (typeof error === 'object' && error !== null) {
        // Handle axios error structure
        if ('response' in error && error.response && typeof error.response === 'object') {
          const response = error.response as any;
          if (response.data?.message) {
            errorMessage = response.data.message;
          } else if (response.data?.error) {
            errorMessage = response.data.error;
          }
        } else if ('message' in error) {
          errorMessage = (error as any).message;
        }
      }
      
      toast({
        title: 'Gagal Mengajukan Permohonan',
        description: errorMessage,
        variant: 'destructive',
      });
    }
  };

  const watchedAttendanceType = watch('attendanceType');
  const isLeaveRequest = permitRelatedLeaveTypes.includes(
    watchedAttendanceType || currentAttendanceType,
  );

  return (
    <Dialog open={open} onOpenChange={onOpenChange}>
      <DialogContent className='bg-slate-50 p-0 sm:max-w-[600px] dark:bg-slate-900'>
        <DialogHeader className='border-b px-6 py-4 dark:border-slate-700'>
          <DialogTitle className='text-xl font-semibold text-slate-800 dark:text-slate-100'>
            {dialogTitle}
          </DialogTitle>
          <DialogDescription className='text-sm text-slate-600 dark:text-slate-400'>
            Please fill in the details for your permit or leave request.
          </DialogDescription>
        </DialogHeader>        <form
          onSubmit={handleSubmit(isLeaveRequest ? handleLeaveRequestSubmit : (data) => {
            try {
              onSubmit(data);
              toast({
                title: 'Berhasil!',
                description: 'Data attendance berhasil disimpan.',
                variant: 'default',
              });
              onOpenChange(false);
            } catch (error) {
              console.error('Error submitting form:', error);
              toast({
                title: 'Gagal Menyimpan',
                description: 'Terjadi kesalahan saat menyimpan data. Silakan coba lagi.',
                variant: 'destructive',
              });
            }
          })}
          className='space-y-6'
        >
          <div className='max-h-[calc(100vh-220px)] space-y-6 overflow-y-auto px-6 py-4'>
            {/* Section 1: Attendance Type & Permit Duration */}
            <div className='rounded-lg bg-white p-6 shadow-md dark:bg-slate-800'>
              <div className='space-y-2'>
                <Label
                  htmlFor='attendanceType'
                  className='text-sm font-medium text-slate-700 dark:text-slate-300'
                >
                  Permit / Leave Type
                </Label>
                <select
                  id='attendanceType'
                  className='flex h-10 w-full rounded-md border border-slate-300 bg-white px-3 py-2 text-sm text-slate-900 ring-offset-white focus-visible:ring-2 focus-visible:ring-blue-500 focus-visible:ring-offset-2 focus-visible:outline-none disabled:cursor-not-allowed disabled:opacity-50 dark:border-slate-600 dark:bg-slate-700 dark:text-slate-50 dark:ring-offset-slate-900 dark:focus-visible:ring-blue-500'
                  {...register('attendanceType', {
                    required: true,
                  })}
                >
                  <option value='sick leave'>Sick Leave</option>
                  <option value='compassionate leave'>Compassionate Leave</option>
                  <option value='maternity leave'>Maternity Leave</option>
                  <option value='annual leave'>Annual Leave</option>
                  <option value='marriage leave'>Marriage Leave</option>
                </select>
              </div>{' '}              {isLeaveRequest && (
                <>
                  <div className='mt-4 space-y-2'>
                    <Label
                      htmlFor='startDate'
                      className='text-sm font-medium text-slate-700 dark:text-slate-300'
                    >
                      Start Date
                    </Label>
                    <Input
                      id='startDate'
                      type='date'
                      className='border-slate-300 bg-white text-slate-900 dark:border-slate-600 dark:bg-slate-700 dark:text-slate-50'
                      {...register('startDate', {
                        required: 'Start date is required',
                      })}
                    />
                    {errors.startDate && (
                      <p className='text-sm text-red-600 dark:text-red-400'>
                        {errors.startDate.message}
                      </p>
                    )}
                  </div>
                  <div className='mt-4 space-y-2'>
                    <Label
                      htmlFor='permitEndDate'
                      className='text-sm font-medium text-slate-700 dark:text-slate-300'
                    >
                      End Date
                    </Label>
                    <Input
                      id='permitEndDate'
                      type='date'
                      className='border-slate-300 bg-white text-slate-900 dark:border-slate-600 dark:bg-slate-700 dark:text-slate-50'
                      {...register('permitEndDate', {
                        required: 'End date is required',
                        validate: (value) => {
                          if (watchedStartDate && value) {
                            return validateDateRange(watchedStartDate, value) || true;
                          }
                          return true;
                        }
                      })}
                    />
                    {errors.permitEndDate && (
                      <p className='text-sm text-red-600 dark:text-red-400'>
                        {errors.permitEndDate.message}
                      </p>
                    )}
                  </div>
                  <div className='mt-4 space-y-2'>
                    <Label
                      htmlFor='reason'
                      className='text-sm font-medium text-slate-700 dark:text-slate-300'
                    >
                      Reason
                    </Label>
                    <Textarea
                      id='reason'
                      placeholder='Please provide the reason for your leave request...'
                      className='border-slate-300 bg-white text-slate-900 dark:border-slate-600 dark:bg-slate-700 dark:text-slate-50'
                      {...register('reason', {
                        required: 'Reason is required',
                        minLength: {
                          value: 10,
                          message: 'Reason must be at least 10 characters long'
                        }
                      })}
                    />
                    {errors.reason && (
                      <p className='text-sm text-red-600 dark:text-red-400'>
                        {errors.reason.message}
                      </p>
                    )}
                  </div>
                </>
              )}
            </div>{' '}            {/* Section 2: Upload Evidence (Only for Leave Request) */}
            {isLeaveRequest && (
              <div className='rounded-lg bg-white p-6 shadow-md dark:bg-slate-800'>
                <Label
                  htmlFor='evidence'
                  className='mb-2 block text-base font-semibold text-slate-800 dark:text-slate-200'
                >
                  Upload Support Evidence
                </Label>                <Controller
                  name="evidence"
                  control={control}
                  rules={{
                    validate: (files) => {
                      const error = validateFileUpload(files);
                      return error || true;
                    }
                  }}
                  render={({ field: { onChange, value, ...field } }) => (
                    <Input
                      {...field}
                      id='evidence'
                      type='file'
                      accept='.jpg,.jpeg,.png,.gif,.bmp,.webp,.pdf,image/*,application/pdf'
                      className='focus:ring-primary focus:border-primary file:bg-primary hover:file:bg-primary/90 mt-1 w-full max-w-xs border-slate-300 bg-slate-50 file:mr-4 file:rounded-md file:border-0 file:px-4 file:text-sm file:font-semibold file:text-white dark:border-slate-600 dark:bg-slate-800'
                      onChange={(e) => {
                        const files = e.target.files;
                        console.log('File input changed:', files);
                        
                        const validationError = validateFileUpload(files);
                        
                        if (validationError) {
                          toast({
                            title: 'File Validation Error',
                            description: validationError,
                            variant: 'destructive',
                          });
                          // Clear the file input
                          e.target.value = '';
                          onChange(null);
                          return;
                        }
                        
                        // If validation passes, update the form value
                        onChange(files);
                        console.log('File updated in form:', files);
                      }}
                    />
                  )}
                />{/* Display selected file */}
                {watch('evidence') && watch('evidence')?.length && watch('evidence')!.length > 0 && (
                  <div className='mt-2 p-2 bg-slate-100 dark:bg-slate-700 rounded-md border border-slate-200 dark:border-slate-600'>
                    <p className='text-sm text-slate-700 dark:text-slate-300'>
                      <strong>Selected file:</strong> {watch('evidence')?.[0]?.name || 'Unknown file'}
                    </p>
                    <p className='text-xs text-slate-500 dark:text-slate-400'>
                      Size: {((watch('evidence')?.[0]?.size || 0) / 1024 / 1024).toFixed(2)} MB
                    </p>
                  </div>
                )}
                {errors.evidence && (
                  <p className='mt-1 text-sm text-red-600 dark:text-red-400'>
                    {errors.evidence.message}
                  </p>
                )}
                <div className='mt-2 space-y-1'>
                  <p className='text-xs text-slate-500 dark:text-slate-400'>
                    <strong>Accepted file types:</strong> Images (JPG, JPEG, PNG, GIF, BMP, WEBP) and PDF files
                  </p>
                  <p className='text-xs text-slate-500 dark:text-slate-400'>
                    <strong>Maximum file size:</strong> 10MB
                  </p>
                  <p className='text-xs text-slate-500 dark:text-slate-400'>
                    Upload relevant documents to support your leave request.
                  </p>
                </div>
              </div>
            )}
          </div>
          <DialogFooter className='rounded-b-lg border-t bg-slate-100 px-6 py-4 dark:border-slate-700 dark:bg-slate-800/50'>
            <Button
              type='button'
              variant='outline'
              onClick={() => onOpenChange(false)}
              className='border-slate-300 text-slate-700 hover:bg-slate-100 hover:text-slate-900 dark:border-slate-600 dark:text-slate-300 dark:hover:bg-slate-700 dark:hover:text-slate-100'
            >
              Cancel
            </Button>{' '}
            <Button
              type='submit'
              disabled={createLeaveRequestMutation.isPending}
              className='bg-[#6B9AC4] text-white hover:bg-[#5A89B3] disabled:opacity-50'
            >
              {createLeaveRequestMutation.isPending ? 'Submitting...' : 'Submit Request'}
            </Button>
          </DialogFooter>
        </form>
      </DialogContent>
    </Dialog>
  );
>>>>>>> ac10295d
}<|MERGE_RESOLUTION|>--- conflicted
+++ resolved
@@ -1,10 +1,9 @@
-'use client';
-
-import React from 'react';
-import { UseFormReturn, Controller } from 'react-hook-form';
-import { Button } from '@/components/ui/button';
+"use client";
+
+import React from "react";
+import { UseFormReturn, Controller } from "react-hook-form";
+import { Button } from "@/components/ui/button";
 import {
-<<<<<<< HEAD
 	Dialog,
 	DialogContent,
 	DialogDescription,
@@ -14,17 +13,19 @@
 } from "@/components/ui/dialog";
 import { Input } from "@/components/ui/input";
 import { Label } from "@/components/ui/label";
-import { Loader2 } from "lucide-react";
-import { DialogFormData } from "../_interfaces/DialogFormData";
+import { Textarea } from "@/components/ui/textarea";
+import { useCreateLeaveRequestMutation } from "@/api/mutations/leave-request.mutations";
+import { CreateLeaveRequestRequest, LeaveType } from "@/types/leave-request";
+import { toast } from "sonner";
 
 interface PermitDialogProps {
 	open: boolean;
 	onOpenChange: (open: boolean) => void;
 	dialogTitle: string;
-	formMethods: UseFormReturn<DialogFormData>;
-	onSubmit: (data: DialogFormData) => void;
+	formMethods: UseFormReturn<CreateLeaveRequestRequest>;
+	onSubmit: (data: CreateLeaveRequestRequest) => void;
 	currentAttendanceType: string;
-	isLoading?: boolean;
+	onRefetch?: () => Promise<void>;
 }
 
 export function PermitDialog({
@@ -34,9 +35,116 @@
 	formMethods,
 	onSubmit,
 	currentAttendanceType,
-	isLoading = false,
+	onRefetch,
 }: PermitDialogProps) {
-	const { register, handleSubmit } = formMethods;
+	const {
+		register,
+		handleSubmit,
+		watch,
+		setValue,
+		control,
+		formState: { errors },
+		setError,
+		clearErrors,
+	} = formMethods;
+	const createLeaveRequestMutation = useCreateLeaveRequestMutation();
+
+	// Watch start date and end date for validation
+	const watchedStartDate = watch("start_date");
+	const watchedEndDate = watch("end_date");
+
+	// Date validation function
+	const validateDateRange = (
+		startDate: string,
+		endDate: string
+	): string | null => {
+		if (!startDate || !endDate) {
+			return null; // Let required validation handle empty dates
+		}
+
+		const start = new Date(startDate);
+		const end = new Date(endDate);
+
+		if (end < start) {
+			return "End date cannot be earlier than start date";
+		}
+
+		return null;
+	};
+
+	// Validate dates whenever they change
+	React.useEffect(() => {
+		if (watchedStartDate && watchedEndDate) {
+			const dateError = validateDateRange(
+				watchedStartDate,
+				watchedEndDate
+			);
+			if (dateError) {
+				setError("end_date", {
+					type: "manual",
+					message: dateError,
+				});
+			} else {
+				clearErrors("end_date");
+			}
+		}
+	}, [watchedStartDate, watchedEndDate, setError, clearErrors]);
+
+	const MAX_FILE_SIZE = 10 * 1024 * 1024; // 10MB in bytes
+	const ALLOWED_FILE_TYPES = [
+		"image/jpeg",
+		"image/jpg",
+		"image/png",
+		"image/gif",
+		"image/bmp",
+		"image/webp",
+		"application/pdf",
+	];
+	const ALLOWED_EXTENSIONS = [
+		".jpg",
+		".jpeg",
+		".png",
+		".gif",
+		".bmp",
+		".webp",
+		".pdf",
+	];
+
+	// File validation function
+	const validateFileUpload = (files: File | null): string | null => {
+		if (!files) {
+			return null; // No file selected, validation passes (file is optional)
+		}
+
+		const file = files;
+
+		// Additional safety check for file existence
+		if (!file) {
+			return null; // No file selected, validation passes (file is optional)
+		}
+
+		// Check file size
+		if (file.size > MAX_FILE_SIZE) {
+			return "File size must be less than 10MB";
+		}
+
+		// Check file extension
+		const fileName = file.name.toLowerCase();
+		const hasValidExtension = ALLOWED_EXTENSIONS.some((ext) =>
+			fileName.endsWith(ext)
+		);
+
+		if (!hasValidExtension) {
+			return "Only image files (JPG, JPEG, PNG, GIF, BMP, WEBP) and PDF files are allowed";
+		}
+
+		// Check MIME type
+		if (!ALLOWED_FILE_TYPES.includes(file.type)) {
+			return "Invalid file type. Only image files and PDF files are allowed";
+		}
+
+		return null; // Validation passed
+	};
 
 	const permitRelatedLeaveTypes = [
 		"sick leave",
@@ -46,10 +154,119 @@
 		"marriage leave",
 	];
 
+	// Map attendance types to LeaveType enum
+	const mapAttendanceTypeToLeaveType = (
+		attendanceType: string
+	): LeaveType => {
+		switch (attendanceType) {
+			case "sick leave":
+				return LeaveType.SICK_LEAVE;
+			case "compassionate leave":
+				return LeaveType.COMPASSIONATE_LEAVE;
+			case "maternity leave":
+				return LeaveType.MATERNITY_LEAVE;
+			case "annual leave":
+				return LeaveType.ANNUAL_LEAVE;
+			case "marriage leave":
+				return LeaveType.MARRIAGE_LEAVE;
+			default:
+				return LeaveType.SICK_LEAVE;
+		}
+	};
+
+	const handleLeaveRequestSubmit = async (
+		data: CreateLeaveRequestRequest
+	) => {
+		try {
+			console.log("Form data received:", data);
+			console.log("Evidence data:", data.attachment);
+
+			// Validate date range before submission
+			const dateError = validateDateRange(data.start_date, data.end_date);
+			if (dateError) {
+				toast.error(dateError);
+				return;
+			}
+
+			// Validate file before submitting
+			const fileValidationError = validateFileUpload(
+				data.attachment || null
+			);
+			if (fileValidationError) {
+				toast.error(fileValidationError);
+				return;
+			}
+
+			// Get the actual file from the evidence
+			const attachmentFile =
+				data.attachment && data.attachment.name
+					? data.attachment
+					: undefined;
+			console.log("Attachment file:", attachmentFile);
+
+			const leaveRequestData = {
+				leave_type: mapAttendanceTypeToLeaveType(data.leave_type),
+				start_date: data.start_date,
+				end_date: data.end_date,
+				employee_note: data.employee_note,
+				attachment: attachmentFile,
+			};
+
+			console.log("Submitting leave request data:", leaveRequestData);
+
+			await createLeaveRequestMutation.mutateAsync(leaveRequestData);
+			toast.success(
+				"Permohonan izin/cuti berhasil diajukan. Menunggu persetujuan atasan."
+			);
+
+			// Reset form and close dialog
+			formMethods.reset();
+			onOpenChange(false);
+
+			// Refetch data if refetch function is provided
+			if (onRefetch) {
+				await onRefetch();
+			}
+		} catch (error) {
+			console.error("Error creating leave request:", error);
+
+			// Handle specific error messages from backend
+			let errorMessage =
+				"Gagal mengajukan permohonan izin/cuti. Silakan coba lagi.";
+
+			if (error instanceof Error) {
+				errorMessage = error.message;
+			} else if (typeof error === "object" && error !== null) {
+				// Handle axios error structure
+				if (
+					"response" in error &&
+					error.response &&
+					typeof error.response === "object"
+				) {
+					const response = error.response as any;
+					if (response.data?.message) {
+						errorMessage = response.data.message;
+					} else if (response.data?.error) {
+						errorMessage = response.data.error;
+					}
+				} else if ("message" in error) {
+					errorMessage = (error as any).message;
+				}
+			}
+
+			toast.error(errorMessage);
+		}
+	};
+
+	const watchedAttendanceType = watch("leave_type");
+	const isLeaveRequest = permitRelatedLeaveTypes.includes(
+		watchedAttendanceType || currentAttendanceType
+	);
+
 	return (
 		<Dialog open={open} onOpenChange={onOpenChange}>
-			<DialogContent className="sm:max-w-[600px] bg-slate-50 dark:bg-slate-900 p-0">
-				<DialogHeader className="px-6 py-4 border-b dark:border-slate-700">
+			<DialogContent className="bg-slate-50 p-0 sm:max-w-[600px] dark:bg-slate-900">
+				<DialogHeader className="border-b px-6 py-4 dark:border-slate-700">
 					<DialogTitle className="text-xl font-semibold text-slate-800 dark:text-slate-100">
 						{dialogTitle}
 					</DialogTitle>
@@ -58,603 +275,259 @@
 						request.
 					</DialogDescription>
 				</DialogHeader>
-
-				<form onSubmit={handleSubmit(onSubmit)} className="space-y-6">
-					<div className="px-6 py-4 space-y-6 overflow-y-auto max-h-[calc(100vh-220px)]">
+				<form
+					onSubmit={handleSubmit(
+						isLeaveRequest
+							? handleLeaveRequestSubmit
+							: (data) => {
+									try {
+										onSubmit(data);
+										toast.success(
+											"Data attendance berhasil disimpan."
+										);
+										onOpenChange(false);
+									} catch (error) {
+										console.error(
+											"Error submitting form:",
+											error
+										);
+										toast.error(
+											"Terjadi kesalahan saat menyimpan data. Silakan coba lagi."
+										);
+									}
+							  }
+					)}
+					className="space-y-6"
+				>
+					<div className="max-h-[calc(100vh-220px)] space-y-6 overflow-y-auto px-6 py-4">
 						{/* Section 1: Attendance Type & Permit Duration */}
-						<div className="bg-white dark:bg-slate-800 shadow-md rounded-lg p-6">
-							<div className="space-y-2">								<Label
-									htmlFor="attendanceType"
+						<div className="rounded-lg bg-white p-6 shadow-md dark:bg-slate-800">
+							<div className="space-y-2">
+								<Label
+									htmlFor="leave_type"
 									className="text-sm font-medium text-slate-700 dark:text-slate-300"
 								>
-									Leave or Permit Request
+									Permit / Leave Type
 								</Label>
 								<select
-									id="attendanceType"
-									className="flex h-10 w-full rounded-md border border-slate-300 dark:border-slate-600 bg-white dark:bg-slate-700 px-3 py-2 text-sm text-slate-900 dark:text-slate-50 ring-offset-white dark:ring-offset-slate-900 focus-visible:outline-none focus-visible:ring-2 focus-visible:ring-blue-500 dark:focus-visible:ring-blue-500 focus-visible:ring-offset-2 disabled:cursor-not-allowed disabled:opacity-50"
-									{...register("attendanceType", {
+									id="leave_type"
+									className="flex h-10 w-full rounded-md border border-slate-300 bg-white px-3 py-2 text-sm text-slate-900 ring-offset-white focus-visible:ring-2 focus-visible:ring-blue-500 focus-visible:ring-offset-2 focus-visible:outline-none disabled:cursor-not-allowed disabled:opacity-50 dark:border-slate-600 dark:bg-slate-700 dark:text-slate-50 dark:ring-offset-slate-900 dark:focus-visible:ring-blue-500"
+									{...register("leave_type", {
 										required: true,
 									})}
 								>
-									<option value="sick leave">
+									<option value={LeaveType.SICK_LEAVE}>
 										Sick Leave
 									</option>
-									<option value="compassionate leave">
+									<option
+										value={LeaveType.COMPASSIONATE_LEAVE}
+									>
 										Compassionate Leave
 									</option>
-									<option value="maternity leave">
+									<option value={LeaveType.MATERNITY_LEAVE}>
 										Maternity Leave
 									</option>
-									<option value="annual leave">
+									<option value={LeaveType.ANNUAL_LEAVE}>
 										Annual Leave
 									</option>
-									<option value="marriage leave">
+									<option value={LeaveType.MARRIAGE_LEAVE}>
 										Marriage Leave
 									</option>
 								</select>
-							</div>							{permitRelatedLeaveTypes.includes(
-								currentAttendanceType
-							) && (
-								<div className="space-y-4 mt-4">
-									<div className="space-y-2">
-										<Label
-											htmlFor="startDate"
-											className="text-sm font-medium text-slate-700 dark:text-slate-300"
-										>
-											Start Date
-										</Label>
-										<Input
-											id="startDate"
-											type="date"
-											className="bg-white dark:bg-slate-700 border-slate-300 dark:border-slate-600 text-slate-900 dark:text-slate-50"
-											{...register("startDate", {
-												required: true,
-											})}
-										/>
-									</div>
-									<div className="space-y-2">
-										<Label
-											htmlFor="endDate"
-											className="text-sm font-medium text-slate-700 dark:text-slate-300"
-										>
-											End Date
-										</Label>
-										<Input
-											id="endDate"
-											type="date"
-											className="bg-white dark:bg-slate-700 border-slate-300 dark:border-slate-600 text-slate-900 dark:text-slate-50"
-											{...register("endDate", {
-												required: true,
-											})}
-										/>
-									</div>
+							</div>
+							<div className="mt-4 space-y-2">
+								<Label
+									htmlFor="start_date"
+									className="text-sm font-medium text-slate-700 dark:text-slate-300"
+								>
+									Start Date
+								</Label>
+								<Input
+									id="start_date"
+									type="date"
+									className="border-slate-300 bg-white text-slate-900 dark:border-slate-600 dark:bg-slate-700 dark:text-slate-50"
+									{...register("start_date", {
+										required: "Start date is required",
+									})}
+								/>
+								{errors.start_date && (
+									<p className="text-sm text-red-600 dark:text-red-400">
+										{errors.start_date.message}
+									</p>
+								)}
+							</div>
+							<div className="mt-4 space-y-2">
+								<Label
+									htmlFor="end_date"
+									className="text-sm font-medium text-slate-700 dark:text-slate-300"
+								>
+									End Date
+								</Label>
+								<Input
+									id="end_date"
+									type="date"
+									className="border-slate-300 bg-white text-slate-900 dark:border-slate-600 dark:bg-slate-700 dark:text-slate-50"
+									{...register("end_date", {
+										required: "End date is required",
+										validate: (value) => {
+											if (watchedStartDate && value) {
+												return (
+													validateDateRange(
+														watchedStartDate,
+														value
+													) || true
+												);
+											}
+											return true;
+										},
+									})}
+								/>
+								{errors.end_date && (
+									<p className="text-sm text-red-600 dark:text-red-400">
+										{errors.end_date.message}
+									</p>
+								)}
+							</div>
+							<div className="mt-4 space-y-2">
+								<Label
+									htmlFor="employee_note"
+									className="text-sm font-medium text-slate-700 dark:text-slate-300"
+								>
+									Employee Note
+								</Label>
+								<Textarea
+									id="employee_note"
+									placeholder="Please provide the reason for your leave request..."
+									className="border-slate-300 bg-white text-slate-900 dark:border-slate-600 dark:bg-slate-700 dark:text-slate-50"
+									{...register("employee_note", {
+										required: "Employee note is required",
+										minLength: {
+											value: 10,
+											message:
+												"Employee note must be at least 10 characters long",
+										},
+									})}
+								/>
+								{errors.employee_note && (
+									<p className="text-sm text-red-600 dark:text-red-400">
+										{errors.employee_note.message}
+									</p>
+								)}
+							</div>
+						</div>
+						<div className="rounded-lg bg-white p-6 shadow-md dark:bg-slate-800">
+							<Label
+								htmlFor="evidence"
+								className="mb-2 block text-base font-semibold text-slate-800 dark:text-slate-200"
+							>
+								Upload Support Evidence
+							</Label>
+							<Controller
+								name="attachment"
+								control={control}
+								rules={{
+									validate: (files) => {
+										const error = validateFileUpload(
+											files || null
+										);
+										return error || true;
+									},
+								}}
+								render={({
+									field: { onChange, value, ...field },
+								}) => (
+									<Input
+										{...field}
+										id="attachment"
+										type="file"
+										accept=".jpg,.jpeg,.png,.gif,.bmp,.webp,.pdf,image/*,application/pdf"
+										className="focus:ring-primary focus:border-primary file:bg-primary hover:file:bg-primary/90 mt-1 w-full max-w-xs border-slate-300 bg-slate-50 file:mr-4 file:rounded-md file:border-0 file:px-4 file:text-sm file:font-semibold file:text-white dark:border-slate-600 dark:bg-slate-800"
+										onChange={(e) => {
+											const files = e.target.files?.[0];
+
+											const validationError = validateFileUpload(
+												files || null
+											);
+
+											if (validationError) {
+												toast.error(validationError);
+												// Clear the file input
+												e.target.value = "";
+												onChange(null);
+												return;
+											}
+
+											// If validation passes, update the form value
+											onChange(files);
+											console.log(
+												"File updated in form:",
+												files
+											);
+										}}
+									/>
+								)}
+							/>
+							{/* Display selected file */}
+							{watch("attachment") && watch("attachment")?.size && (
+								<div className="mt-2 p-2 bg-slate-100 dark:bg-slate-700 rounded-md border border-slate-200 dark:border-slate-600">
+									<p className="text-sm text-slate-700 dark:text-slate-300">
+										<strong>Selected file:</strong>{" "}
+										{watch("attachment")?.name ||
+											"Unknown file"}
+									</p>
+									<p className="text-xs text-slate-500 dark:text-slate-400">
+										Size:{" "}
+										{(
+											(watch("attachment")?.size || 0) /
+											1024 /
+											1024
+										).toFixed(2)}{" "}
+										MB
+									</p>
 								</div>
 							)}
-						</div>
-
-						{/* Section 2: Upload Evidence (Only for Permit) */}
-						{permitRelatedLeaveTypes.includes(
-							currentAttendanceType
-						) && (
-							<div className="bg-white dark:bg-slate-800 shadow-md rounded-lg p-6">								<Label
-									htmlFor="evidence"
-									className="block text-base font-semibold mb-2 text-slate-800 dark:text-slate-200"
-								>
-									Upload Supporting Document
-								</Label>
-								<Input
-									id="evidence"
-									type="file"
-									accept="image/*,application/pdf"
-									className="mt-1 bg-slate-50 dark:bg-slate-800 border-slate-300 dark:border-slate-600 focus:ring-primary focus:border-primary w-full max-w-xs file:mr-4 file:px-4 file:rounded-md file:border-0 file:text-sm file:font-semibold file:bg-primary file:text-white hover:file:bg-primary/90"
-									{...register("evidence")}
-								/>
-								<p className="text-xs text-slate-500 dark:text-slate-400 mt-2">
-									Upload relevant documents (image or PDF) for
-									your leave request.
+							{errors.attachment && (
+								<p className="mt-1 text-sm text-red-600 dark:text-red-400">
+									{errors.attachment.message}
+								</p>
+							)}
+							<div className="mt-2 space-y-1">
+								<p className="text-xs text-slate-500 dark:text-slate-400">
+									<strong>Accepted file types:</strong> Images
+									(JPG, JPEG, PNG, GIF, BMP, WEBP) and PDF
+									files
+								</p>
+								<p className="text-xs text-slate-500 dark:text-slate-400">
+									<strong>Maximum file size:</strong> 10MB
+								</p>
+								<p className="text-xs text-slate-500 dark:text-slate-400">
+									Upload relevant documents to support your
+									leave request.
 								</p>
 							</div>
-						)}
-					</div>					<DialogFooter className="px-6 py-4 border-t dark:border-slate-700 bg-slate-100 dark:bg-slate-800/50 rounded-b-lg">
+						</div>
+					</div>
+					<DialogFooter className="rounded-b-lg border-t bg-slate-100 px-6 py-4 dark:border-slate-700 dark:bg-slate-800/50">
 						<Button
 							type="button"
 							variant="outline"
 							onClick={() => onOpenChange(false)}
-							className="border-slate-300 dark:border-slate-600 text-slate-700 dark:text-slate-300 hover:bg-slate-100 dark:hover:bg-slate-700 hover:text-slate-900 dark:hover:text-slate-100"
-							disabled={isLoading}
+							className="border-slate-300 text-slate-700 hover:bg-slate-100 hover:text-slate-900 dark:border-slate-600 dark:text-slate-300 dark:hover:bg-slate-700 dark:hover:text-slate-100"
 						>
 							Cancel
-						</Button>
+						</Button>{" "}
 						<Button
 							type="submit"
-							className="bg-[#6B9AC4] hover:bg-[#5A89B3] text-white"
-							disabled={isLoading}
+							disabled={createLeaveRequestMutation.isPending}
+							className="bg-[#6B9AC4] text-white hover:bg-[#5A89B3] disabled:opacity-50"
 						>
-							{isLoading ? (
-								<>
-									<Loader2 className="mr-2 h-4 w-4 animate-spin" />
-									Submitting...
-								</>
-							) : (
-								"Submit Request"
-							)}
+							{createLeaveRequestMutation.isPending
+								? "Submitting..."
+								: "Submit Request"}
 						</Button>
 					</DialogFooter>
 				</form>
 			</DialogContent>
 		</Dialog>
 	);
-=======
-  Dialog,
-  DialogContent,
-  DialogDescription,
-  DialogFooter,
-  DialogHeader,
-  DialogTitle,
-} from '@/components/ui/dialog';
-import { Input } from '@/components/ui/input';
-import { Label } from '@/components/ui/label';
-import { Textarea } from '@/components/ui/textarea';
-import { useCreateLeaveRequestMutation } from '@/api/mutations/leave-request.mutations';
-import { LeaveType } from '@/types/leave-request';
-import { useToast } from '@/components/ui/use-toast';
-
-interface DialogFormData {
-  attendanceType: string;
-  checkIn: string;
-  checkOut: string;
-  latitude: string;
-  longitude: string;
-  permitEndDate: string;
-  startDate: string;
-  reason: string;
-  evidence: FileList | null;
-}
-
-interface PermitDialogProps {
-  open: boolean;
-  onOpenChange: (open: boolean) => void;
-  dialogTitle: string;
-  formMethods: UseFormReturn<DialogFormData>;
-  onSubmit: (data: DialogFormData) => void;
-  currentAttendanceType: string;
-  onRefetch?: () => Promise<void>;
-}
-
-export function PermitDialog({
-  open,
-  onOpenChange,
-  dialogTitle,
-  formMethods,
-  onSubmit,
-  currentAttendanceType,
-  onRefetch,
-}: PermitDialogProps) {const { register, handleSubmit, watch, setValue, control, formState: { errors }, setError, clearErrors } = formMethods;
-  const { toast } = useToast();
-  const createLeaveRequestMutation = useCreateLeaveRequestMutation();
-
-  // Watch start date and end date for validation
-  const watchedStartDate = watch('startDate');
-  const watchedEndDate = watch('permitEndDate');
-
-  // Date validation function
-  const validateDateRange = (startDate: string, endDate: string): string | null => {
-    if (!startDate || !endDate) {
-      return null; // Let required validation handle empty dates
-    }
-
-    const start = new Date(startDate);
-    const end = new Date(endDate);
-
-    if (end < start) {
-      return 'End date cannot be earlier than start date';
-    }
-
-    return null;
-  };
-
-  // Validate dates whenever they change
-  React.useEffect(() => {
-    if (watchedStartDate && watchedEndDate) {
-      const dateError = validateDateRange(watchedStartDate, watchedEndDate);
-      if (dateError) {
-        setError('permitEndDate', {
-          type: 'manual',
-          message: dateError,
-        });
-      } else {
-        clearErrors('permitEndDate');
-      }
-    }
-  }, [watchedStartDate, watchedEndDate, setError, clearErrors]);
-  const MAX_FILE_SIZE = 10 * 1024 * 1024; // 10MB in bytes
-  const ALLOWED_FILE_TYPES = [
-    'image/jpeg',
-    'image/jpg', 
-    'image/png',
-    'image/gif',
-    'image/bmp',
-    'image/webp',
-    'application/pdf'
-  ];  const ALLOWED_EXTENSIONS = ['.jpg', '.jpeg', '.png', '.gif', '.bmp', '.webp', '.pdf'];
-
-  // File validation function
-  const validateFileUpload = (files: FileList | null): string | null => {
-    if (!files || files.length === 0) {
-      return null; // No file selected, validation passes (file is optional)
-    }
-
-    const file = files[0];
-    
-    // Additional safety check for file existence
-    if (!file) {
-      return null; // No file selected, validation passes (file is optional)
-    }
-    
-    // Check file size
-    if (file.size > MAX_FILE_SIZE) {
-      return 'File size must be less than 10MB';
-    }
-
-    // Check file extension
-    const fileName = file.name.toLowerCase();
-    const hasValidExtension = ALLOWED_EXTENSIONS.some(ext => fileName.endsWith(ext));
-    
-    if (!hasValidExtension) {
-      return 'Only image files (JPG, JPEG, PNG, GIF, BMP, WEBP) and PDF files are allowed';
-    }
-
-    // Check MIME type
-    if (!ALLOWED_FILE_TYPES.includes(file.type)) {
-      return 'Invalid file type. Only image files and PDF files are allowed';
-    }
-
-    return null; // Validation passed
-  };
-
-  const permitRelatedLeaveTypes = [
-    'sick leave',
-    'compassionate leave',
-    'maternity leave',
-    'annual leave',
-    'marriage leave',
-  ];
-
-  // Map attendance types to LeaveType enum
-  const mapAttendanceTypeToLeaveType = (attendanceType: string): LeaveType => {
-    switch (attendanceType) {
-      case 'sick leave':
-        return LeaveType.SICK_LEAVE;
-      case 'compassionate leave':
-        return LeaveType.COMPASSIONATE_LEAVE;
-      case 'maternity leave':
-        return LeaveType.MATERNITY_LEAVE;
-      case 'annual leave':
-        return LeaveType.ANNUAL_LEAVE;
-      case 'marriage leave':
-        return LeaveType.MARRIAGE_LEAVE;
-      default:
-        return LeaveType.SICK_LEAVE;
-    }
-  };  const handleLeaveRequestSubmit = async (data: DialogFormData) => {
-    try {
-      console.log('Form data received:', data);
-      console.log('Evidence data:', data.evidence);
-      
-      // Validate date range before submission
-      const dateError = validateDateRange(data.startDate, data.permitEndDate);
-      if (dateError) {
-        toast({
-          title: 'Validation Error',
-          description: dateError,
-          variant: 'destructive',
-        });
-        return;
-      }
-      
-      // Validate file before submitting
-      const fileValidationError = validateFileUpload(data.evidence);
-      if (fileValidationError) {
-        toast({
-          title: 'File Validation Error',
-          description: fileValidationError,
-          variant: 'destructive',
-        });
-        return;
-      }
-
-      // Get the actual file from the evidence
-      const attachmentFile = data.evidence && data.evidence.length > 0 ? data.evidence[0] : undefined;
-      console.log('Attachment file:', attachmentFile);
-
-      const leaveRequestData = {
-        leave_type: mapAttendanceTypeToLeaveType(data.attendanceType),
-        start_date: data.startDate,
-        end_date: data.permitEndDate,
-        employee_note: data.reason,
-        attachment: attachmentFile,
-      };
-
-      console.log('Submitting leave request data:', leaveRequestData);
-
-      await createLeaveRequestMutation.mutateAsync(leaveRequestData);      toast({
-        title: 'Berhasil!',
-        description: 'Permohonan izin/cuti berhasil diajukan. Menunggu persetujuan atasan.',
-        variant: 'default',
-      });
-
-      // Reset form and close dialog
-      formMethods.reset();
-      onOpenChange(false);
-      
-      // Refetch data if refetch function is provided
-      if (onRefetch) {
-        await onRefetch();
-      }
-    } catch (error) {
-      console.error('Error creating leave request:', error);
-      
-      // Handle specific error messages from backend
-      let errorMessage = 'Gagal mengajukan permohonan izin/cuti. Silakan coba lagi.';
-      
-      if (error instanceof Error) {
-        errorMessage = error.message;
-      } else if (typeof error === 'object' && error !== null) {
-        // Handle axios error structure
-        if ('response' in error && error.response && typeof error.response === 'object') {
-          const response = error.response as any;
-          if (response.data?.message) {
-            errorMessage = response.data.message;
-          } else if (response.data?.error) {
-            errorMessage = response.data.error;
-          }
-        } else if ('message' in error) {
-          errorMessage = (error as any).message;
-        }
-      }
-      
-      toast({
-        title: 'Gagal Mengajukan Permohonan',
-        description: errorMessage,
-        variant: 'destructive',
-      });
-    }
-  };
-
-  const watchedAttendanceType = watch('attendanceType');
-  const isLeaveRequest = permitRelatedLeaveTypes.includes(
-    watchedAttendanceType || currentAttendanceType,
-  );
-
-  return (
-    <Dialog open={open} onOpenChange={onOpenChange}>
-      <DialogContent className='bg-slate-50 p-0 sm:max-w-[600px] dark:bg-slate-900'>
-        <DialogHeader className='border-b px-6 py-4 dark:border-slate-700'>
-          <DialogTitle className='text-xl font-semibold text-slate-800 dark:text-slate-100'>
-            {dialogTitle}
-          </DialogTitle>
-          <DialogDescription className='text-sm text-slate-600 dark:text-slate-400'>
-            Please fill in the details for your permit or leave request.
-          </DialogDescription>
-        </DialogHeader>        <form
-          onSubmit={handleSubmit(isLeaveRequest ? handleLeaveRequestSubmit : (data) => {
-            try {
-              onSubmit(data);
-              toast({
-                title: 'Berhasil!',
-                description: 'Data attendance berhasil disimpan.',
-                variant: 'default',
-              });
-              onOpenChange(false);
-            } catch (error) {
-              console.error('Error submitting form:', error);
-              toast({
-                title: 'Gagal Menyimpan',
-                description: 'Terjadi kesalahan saat menyimpan data. Silakan coba lagi.',
-                variant: 'destructive',
-              });
-            }
-          })}
-          className='space-y-6'
-        >
-          <div className='max-h-[calc(100vh-220px)] space-y-6 overflow-y-auto px-6 py-4'>
-            {/* Section 1: Attendance Type & Permit Duration */}
-            <div className='rounded-lg bg-white p-6 shadow-md dark:bg-slate-800'>
-              <div className='space-y-2'>
-                <Label
-                  htmlFor='attendanceType'
-                  className='text-sm font-medium text-slate-700 dark:text-slate-300'
-                >
-                  Permit / Leave Type
-                </Label>
-                <select
-                  id='attendanceType'
-                  className='flex h-10 w-full rounded-md border border-slate-300 bg-white px-3 py-2 text-sm text-slate-900 ring-offset-white focus-visible:ring-2 focus-visible:ring-blue-500 focus-visible:ring-offset-2 focus-visible:outline-none disabled:cursor-not-allowed disabled:opacity-50 dark:border-slate-600 dark:bg-slate-700 dark:text-slate-50 dark:ring-offset-slate-900 dark:focus-visible:ring-blue-500'
-                  {...register('attendanceType', {
-                    required: true,
-                  })}
-                >
-                  <option value='sick leave'>Sick Leave</option>
-                  <option value='compassionate leave'>Compassionate Leave</option>
-                  <option value='maternity leave'>Maternity Leave</option>
-                  <option value='annual leave'>Annual Leave</option>
-                  <option value='marriage leave'>Marriage Leave</option>
-                </select>
-              </div>{' '}              {isLeaveRequest && (
-                <>
-                  <div className='mt-4 space-y-2'>
-                    <Label
-                      htmlFor='startDate'
-                      className='text-sm font-medium text-slate-700 dark:text-slate-300'
-                    >
-                      Start Date
-                    </Label>
-                    <Input
-                      id='startDate'
-                      type='date'
-                      className='border-slate-300 bg-white text-slate-900 dark:border-slate-600 dark:bg-slate-700 dark:text-slate-50'
-                      {...register('startDate', {
-                        required: 'Start date is required',
-                      })}
-                    />
-                    {errors.startDate && (
-                      <p className='text-sm text-red-600 dark:text-red-400'>
-                        {errors.startDate.message}
-                      </p>
-                    )}
-                  </div>
-                  <div className='mt-4 space-y-2'>
-                    <Label
-                      htmlFor='permitEndDate'
-                      className='text-sm font-medium text-slate-700 dark:text-slate-300'
-                    >
-                      End Date
-                    </Label>
-                    <Input
-                      id='permitEndDate'
-                      type='date'
-                      className='border-slate-300 bg-white text-slate-900 dark:border-slate-600 dark:bg-slate-700 dark:text-slate-50'
-                      {...register('permitEndDate', {
-                        required: 'End date is required',
-                        validate: (value) => {
-                          if (watchedStartDate && value) {
-                            return validateDateRange(watchedStartDate, value) || true;
-                          }
-                          return true;
-                        }
-                      })}
-                    />
-                    {errors.permitEndDate && (
-                      <p className='text-sm text-red-600 dark:text-red-400'>
-                        {errors.permitEndDate.message}
-                      </p>
-                    )}
-                  </div>
-                  <div className='mt-4 space-y-2'>
-                    <Label
-                      htmlFor='reason'
-                      className='text-sm font-medium text-slate-700 dark:text-slate-300'
-                    >
-                      Reason
-                    </Label>
-                    <Textarea
-                      id='reason'
-                      placeholder='Please provide the reason for your leave request...'
-                      className='border-slate-300 bg-white text-slate-900 dark:border-slate-600 dark:bg-slate-700 dark:text-slate-50'
-                      {...register('reason', {
-                        required: 'Reason is required',
-                        minLength: {
-                          value: 10,
-                          message: 'Reason must be at least 10 characters long'
-                        }
-                      })}
-                    />
-                    {errors.reason && (
-                      <p className='text-sm text-red-600 dark:text-red-400'>
-                        {errors.reason.message}
-                      </p>
-                    )}
-                  </div>
-                </>
-              )}
-            </div>{' '}            {/* Section 2: Upload Evidence (Only for Leave Request) */}
-            {isLeaveRequest && (
-              <div className='rounded-lg bg-white p-6 shadow-md dark:bg-slate-800'>
-                <Label
-                  htmlFor='evidence'
-                  className='mb-2 block text-base font-semibold text-slate-800 dark:text-slate-200'
-                >
-                  Upload Support Evidence
-                </Label>                <Controller
-                  name="evidence"
-                  control={control}
-                  rules={{
-                    validate: (files) => {
-                      const error = validateFileUpload(files);
-                      return error || true;
-                    }
-                  }}
-                  render={({ field: { onChange, value, ...field } }) => (
-                    <Input
-                      {...field}
-                      id='evidence'
-                      type='file'
-                      accept='.jpg,.jpeg,.png,.gif,.bmp,.webp,.pdf,image/*,application/pdf'
-                      className='focus:ring-primary focus:border-primary file:bg-primary hover:file:bg-primary/90 mt-1 w-full max-w-xs border-slate-300 bg-slate-50 file:mr-4 file:rounded-md file:border-0 file:px-4 file:text-sm file:font-semibold file:text-white dark:border-slate-600 dark:bg-slate-800'
-                      onChange={(e) => {
-                        const files = e.target.files;
-                        console.log('File input changed:', files);
-                        
-                        const validationError = validateFileUpload(files);
-                        
-                        if (validationError) {
-                          toast({
-                            title: 'File Validation Error',
-                            description: validationError,
-                            variant: 'destructive',
-                          });
-                          // Clear the file input
-                          e.target.value = '';
-                          onChange(null);
-                          return;
-                        }
-                        
-                        // If validation passes, update the form value
-                        onChange(files);
-                        console.log('File updated in form:', files);
-                      }}
-                    />
-                  )}
-                />{/* Display selected file */}
-                {watch('evidence') && watch('evidence')?.length && watch('evidence')!.length > 0 && (
-                  <div className='mt-2 p-2 bg-slate-100 dark:bg-slate-700 rounded-md border border-slate-200 dark:border-slate-600'>
-                    <p className='text-sm text-slate-700 dark:text-slate-300'>
-                      <strong>Selected file:</strong> {watch('evidence')?.[0]?.name || 'Unknown file'}
-                    </p>
-                    <p className='text-xs text-slate-500 dark:text-slate-400'>
-                      Size: {((watch('evidence')?.[0]?.size || 0) / 1024 / 1024).toFixed(2)} MB
-                    </p>
-                  </div>
-                )}
-                {errors.evidence && (
-                  <p className='mt-1 text-sm text-red-600 dark:text-red-400'>
-                    {errors.evidence.message}
-                  </p>
-                )}
-                <div className='mt-2 space-y-1'>
-                  <p className='text-xs text-slate-500 dark:text-slate-400'>
-                    <strong>Accepted file types:</strong> Images (JPG, JPEG, PNG, GIF, BMP, WEBP) and PDF files
-                  </p>
-                  <p className='text-xs text-slate-500 dark:text-slate-400'>
-                    <strong>Maximum file size:</strong> 10MB
-                  </p>
-                  <p className='text-xs text-slate-500 dark:text-slate-400'>
-                    Upload relevant documents to support your leave request.
-                  </p>
-                </div>
-              </div>
-            )}
-          </div>
-          <DialogFooter className='rounded-b-lg border-t bg-slate-100 px-6 py-4 dark:border-slate-700 dark:bg-slate-800/50'>
-            <Button
-              type='button'
-              variant='outline'
-              onClick={() => onOpenChange(false)}
-              className='border-slate-300 text-slate-700 hover:bg-slate-100 hover:text-slate-900 dark:border-slate-600 dark:text-slate-300 dark:hover:bg-slate-700 dark:hover:text-slate-100'
-            >
-              Cancel
-            </Button>{' '}
-            <Button
-              type='submit'
-              disabled={createLeaveRequestMutation.isPending}
-              className='bg-[#6B9AC4] text-white hover:bg-[#5A89B3] disabled:opacity-50'
-            >
-              {createLeaveRequestMutation.isPending ? 'Submitting...' : 'Submit Request'}
-            </Button>
-          </DialogFooter>
-        </form>
-      </DialogContent>
-    </Dialog>
-  );
->>>>>>> ac10295d
 }