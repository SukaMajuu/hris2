package config

import (
	"os"

	"github.com/joho/godotenv"
)

const (
	trueValue = "true"
)

type Config struct {
	Database DatabaseConfig
	Supabase SupabaseConfig
	Server   ServerConfig
	JWT      JWTConfig
	Xendit   XenditConfig
}

type DatabaseConfig struct {
	DatabaseURL string
	Host        string
	Port        string
	User        string
	Password    string
	DBName      string
	SSLMode     string
}

type SupabaseConfig struct {
	URL        string
	Key        string
	ServiceKey string // Service role key for admin operations
}

type ServerConfig struct {
	Port string
}

type JWTConfig struct {
	SecretKey          string
	AccessDuration     string
	RefreshDuration    string
	RememberMeDuration string
}

type XenditConfig struct {
	SecretKey   string
	PublicKey   string
	CallbackKey string
	BaseURL     string
	Environment string
	WebhookURL  string
}

func Load() (*Config, error) {
	_ = godotenv.Load()

	return &Config{
		Database: DatabaseConfig{
			DatabaseURL: getEnv("DATABASE_URL", ""),
			Host:        getEnv("DB_HOST", "localhost"),
			Port:        getEnv("DB_PORT", "5432"),
			User:        getEnv("DB_USER", "postgres"),
			Password:    getEnv("DB_PASSWORD", ""),
			DBName:      getEnv("DB_NAME", "hris"),
			SSLMode:     getEnv("DB_SSLMODE", "disable"),
		},
		Supabase: SupabaseConfig{
			URL:        getEnv("SUPABASE_URL", ""),
			Key:        getEnv("SUPABASE_KEY", ""),
			ServiceKey: getEnv("SUPABASE_SERVICE_KEY", ""),
		},
		Server: ServerConfig{
			Port: getEnv("PORT", "8080"),
		},
		JWT: JWTConfig{
			SecretKey:          getEnv("JWT_SECRET_KEY", "secret"),
			AccessDuration:     getEnv("JWT_ACCESS_DURATION", "15m"),
			RefreshDuration:    getEnv("JWT_REFRESH_DURATION", "168h"),
			RememberMeDuration: getEnv("JWT_REMEMBER_ME_DURATION", "720h"), // 30 days
		},
		Xendit: XenditConfig{
			SecretKey:   getEnv("XENDIT_SECRET_KEY", ""),
			PublicKey:   getEnv("XENDIT_PUBLIC_KEY", ""),
			CallbackKey: getEnv("XENDIT_CALLBACK_TOKEN", ""),
			BaseURL:     getEnv("XENDIT_BASE_URL", "https://api.xendit.co"),
			Environment: getEnv("XENDIT_ENVIRONMENT", "test"),
			WebhookURL:  getEnv("XENDIT_WEBHOOK_URL", ""),
<<<<<<< HEAD
		},		TLS: TLSConfig{
			SkipVerify: getEnv("SKIP_TLS_VERIFY", "") == trueValue,
			Debug:      getEnv("TLS_DEBUG", "") == trueValue,
=======
>>>>>>> 24b1ae3e
		},
	}, nil
}

func getEnv(key, defaultValue string) string {
	if value := os.Getenv(key); value != "" {
		return value
	}
	return defaultValue
}<|MERGE_RESOLUTION|>--- conflicted
+++ resolved
@@ -88,12 +88,6 @@
 			BaseURL:     getEnv("XENDIT_BASE_URL", "https://api.xendit.co"),
 			Environment: getEnv("XENDIT_ENVIRONMENT", "test"),
 			WebhookURL:  getEnv("XENDIT_WEBHOOK_URL", ""),
-<<<<<<< HEAD
-		},		TLS: TLSConfig{
-			SkipVerify: getEnv("SKIP_TLS_VERIFY", "") == trueValue,
-			Debug:      getEnv("TLS_DEBUG", "") == trueValue,
-=======
->>>>>>> 24b1ae3e
 		},
 	}, nil
 }
