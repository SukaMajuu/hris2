"use client";

import WorkTypeBadge from "@/components/workTypeBadge";
import { WorkType } from "@/const/work";
import { DataTable } from "@/components/dataTable";
import { Card, CardContent } from "@/components/ui/card";
import { PaginationComponent } from "@/components/pagination";
import { PageSizeComponent } from "@/components/pageSize";
import { Button } from "@/components/ui/button";
import { Edit, Eye, Plus, Search, Trash } from "lucide-react";
import { Input } from "@/components/ui/input";
import React, { useCallback } from "react";
import {
	ColumnDef,
	getCoreRowModel,
	getFilteredRowModel,
	getPaginationRowModel,
	PaginationState,
	useReactTable,
} from "@tanstack/react-table";
import ConfirmationDelete from "./_components/ConfirmationDelete";
import Link from "next/link";
import WorkScheduleDetailDialog from "./_components/WorkScheduleDetail";
import { WorkSchedule } from "@/types/work-schedule.types";
import { useWorkScheduleOperations } from "./_hooks/useWorkSchedule";

export default function WorkSchedulePage() {
<<<<<<< HEAD
    const [scheduleNameFilter, setScheduleNameFilter] = React.useState("");
    const [pagination, setPagination] = React.useState<PaginationState>({
        pageIndex: 0, // default page index
        pageSize: 10, // default page size
    });    // Use comprehensive hook for all work schedule operations
    const {
        // List data
        isLoading,
        isError,
        error,
        workSchedules,
        totalPages,

        // Dialog management
        isDeleteDialogOpen,
        workScheduleToDelete,
        viewDialogOpen,
        viewedSchedule,
        handleOpenDeleteDialog,
        handleCloseDeleteDialog,
        handleOpenViewDialog,
        handleCloseViewDialog,

        // Navigation
        handleEditNavigation,

        // Mutations
        handleDelete,
    } = useWorkScheduleOperations(
        pagination.pageIndex + 1, // API is 1-based, table is 0-based
        pagination.pageSize,
    ); const handleEdit = useCallback((id: number) => {
        handleEditNavigation(id);
    }, [handleEditNavigation]); const handleRowClick = useCallback((row: { original: WorkSchedule }) => {
        const workSchedule = row.original;
        if (workSchedule.id) {
            handleEditNavigation(workSchedule.id);
        }
    }, [handleEditNavigation]);

    const handleOpenDelete = useCallback((data: WorkSchedule) => {
        handleOpenDeleteDialog(data);
    }, [handleOpenDeleteDialog]);

    const handleView = useCallback((data: WorkSchedule) => {
        handleOpenViewDialog(data);
    }, [handleOpenViewDialog]); const handleConfirmDelete = useCallback(async () => {
        if (workScheduleToDelete?.id) {
            try {
                await handleDelete(workScheduleToDelete.id);
                handleCloseDeleteDialog();
            } catch (error) {
                // Error handling is already done in the hook
                console.error("Delete failed:", error);
            }
        }
    }, [workScheduleToDelete, handleDelete, handleCloseDeleteDialog]);

    const columns = React.useMemo<ColumnDef<WorkSchedule>[]>
        (() => [
            {
                header: "No.",
                id: "no",
                cell: ({ row, table }) => {
                    const { pageIndex, pageSize } = table.getState().pagination;
                    return pageIndex * pageSize + row.index + 1;
                },
                meta: { className: "max-w-[80px]" },
                enableSorting: false,
                enableColumnFilter: false,
            },
            {
                header: "Schedule Name",
                accessorKey: "name", // Changed from "nama" to "name"
            },
            {
                header: "Work Type",
                accessorKey: "work_type", // Changed from "workType" to "work_type"
                cell: ({ row }) => (
                    <WorkTypeBadge
                        workType={row.original.work_type as WorkType} // Corrected to work_type
                    />
                )
            },
            {
                header: "Action",
                id: "action",
                cell: ({ row }) => (
                    <div className="flex justify-center gap-2">
                        <Button
                            variant="default"
                            size="sm"
                            className="h-9 px-3 bg-blue-500 text-white hover:bg-blue-600 border-none hover:cursor-pointer"
                            onClick={(e) => {
                                e.stopPropagation();
                                handleView(row.original);
                            }}
                        >
                            <Eye className="h-4 w-4 mr-1" />
                            View
                        </Button>
                        <Button
                            size="sm"
                            variant="outline"
                            className="h-9 px-3 bg-[#FFA500] text-white hover:bg-[#E69500] border-none hover:cursor-pointer" onClick={(e) => {
                                e.stopPropagation();
                                if (row.original.id) {
                                    handleEdit(row.original.id);
                                }
                            }}
                        >
                            <Edit className="h-4 w-4 mr-1" />
                            Edit
                        </Button>
                        <Button
                            size="sm"
                            variant="outline"
                            className="h-9 px-3 bg-destructive text-white hover:bg-destructive/80 border-none hover:cursor-pointer"
                            onClick={(e) => {
                                e.stopPropagation();
                                handleOpenDelete(row.original);
                            }}
                        >
                            <Trash className="h-4 w-4 mr-1" />
                            Delete
                        </Button>
                    </div>
                ),
                enableSorting: false,
                enableColumnFilter: false,
            },
        ],
            [handleEdit, handleOpenDelete, handleView]
        );

    const table = useReactTable<WorkSchedule>({
        data: workSchedules, // Ensure this uses the processed workSchedules
        columns,
        state: {
            // columnFilters: [{ id: "nama", value: scheduleNameFilter }], // "nama" should be "name"
            columnFilters: [{ id: "name", value: scheduleNameFilter }],
            pagination,
        },
        onColumnFiltersChange: (updater) => {
            const newFilters =
                typeof updater === "function"
                    ? updater(table.getState().columnFilters)
                    : updater;
            // const nameFilterUpdate = newFilters.find((f) => f.id === "nama"); // "nama" should be "name"
            const nameFilterUpdate = newFilters.find((f) => f.id === "name");
            setScheduleNameFilter((nameFilterUpdate?.value as string) || "");
        },
        onPaginationChange: setPagination,
        getCoreRowModel: getCoreRowModel(),
        getPaginationRowModel: getPaginationRowModel(),
        getFilteredRowModel: getFilteredRowModel(),
        manualPagination: true, // Enable manual pagination
        pageCount: totalPages ?? -1, // Set pageCount for manual pagination
        autoResetPageIndex: false,
    });
=======
	const router = useRouter(); // Added
	const [isDeleteDialogOpen, setIsDeleteDialogOpen] = useState(false);
	const [
		workScheduleToDelete,
		setWorkScheduleToDelete,
	] = useState<WorkSchedule | null>(null);
	const [scheduleNameFilter, setScheduleNameFilter] = React.useState("");
	const [pagination, setPagination] = React.useState<PaginationState>({
		pageIndex: 0, // default page index
		pageSize: 10, // default page size
	});
	const [viewDialogOpen, setViewDialogOpen] = useState(false);
	const [viewedSchedule, setViewedSchedule] = useState<WorkSchedule | null>(
		null
	);

	// Fetch WorkSchedules using React Query
	const {
		data: paginatedWorkSchedules,
		isLoading,
		isError,
		error,
	} = useWorkSchedules(
		pagination.pageIndex + 1, // API is 1-based, table is 0-based
		pagination.pageSize
	);
	const deleteWorkScheduleMutation = useDeleteWorkSchedule(); // Added

	// Use fetched data or an empty array if loading or error
	const workSchedules: WorkSchedule[] = useMemo(() => {
		if (paginatedWorkSchedules && paginatedWorkSchedules.items) {
			console.log(
				"Fetched Work Schedules:",
				paginatedWorkSchedules.items
			); // For debugging
			return paginatedWorkSchedules.items;
		}
		return [];
	}, [paginatedWorkSchedules]); // Changed

	const handleEdit = useCallback(
		(id: number) => {
			// Added router.push
			router.push(`/check-clock/work-schedule/edit/${id}`);
		},
		[router]
	);

	const handleOpenDelete = useCallback((data: WorkSchedule) => {
		setWorkScheduleToDelete(data);
		setIsDeleteDialogOpen(true);
	}, []);

	const handleCloseDeleteDialog = useCallback(() => {
		setWorkScheduleToDelete(null);
		setIsDeleteDialogOpen(false);
	}, []);

	const handleConfirmDelete = useCallback(async () => {
		// Changed to use mutation
		if (workScheduleToDelete) {
			try {
				await deleteWorkScheduleMutation.mutateAsync(
					workScheduleToDelete.id
				);
				toast({
					title: "Success",
					description: "Work schedule deleted successfully.",
				});
				setIsDeleteDialogOpen(false);
				setWorkScheduleToDelete(null);
			} catch (e) {
				// Changed to catch (e: unknown)
				let errorMessage = "Failed to delete work schedule.";
				if (e instanceof Error) {
					errorMessage = e.message;
				}
				toast({
					title: "Error",
					description: errorMessage,
					variant: "destructive",
				});
			}
		}
	}, [workScheduleToDelete, deleteWorkScheduleMutation]);

	const handleView = useCallback((data: WorkSchedule) => {
		setViewedSchedule(data);
		setViewDialogOpen(true);
	}, []);

	const columns = React.useMemo<ColumnDef<WorkSchedule>[]>(
		() => [
			{
				header: "No.",
				id: "no",
				cell: ({ row, table }) => {
					const { pageIndex, pageSize } = table.getState().pagination;
					return pageIndex * pageSize + row.index + 1;
				},
				meta: { className: "max-w-[80px]" },
				enableSorting: false,
				enableColumnFilter: false,
			},
			{
				header: "Schedule Name",
				accessorKey: "name", // Changed from "nama" to "name"
			},
			{
				header: "Work Type",
				accessorKey: "work_type", // Changed from "workType" to "work_type"
				cell: ({ row }) => (
					<WorkTypeBadge
						workType={row.original.work_type as WorkType} // Corrected to work_type
					/>
				),
			},
			{
				header: "Action",
				id: "action",
				cell: ({ row }) => (
					<div className="flex justify-center gap-2">
						<Button
							variant="default"
							size="sm"
							className="h-9 px-3 bg-blue-500 text-white hover:bg-blue-600 border-none hover:cursor-pointer"
							onClick={(e) => {
								e.stopPropagation();
								handleView(row.original);
							}}
						>
							<Eye className="h-4 w-4 mr-1" />
							View
						</Button>
						<Button
							size="sm"
							variant="outline"
							className="h-9 px-3 bg-[#FFA500] text-white hover:bg-[#E69500] border-none hover:cursor-pointer"
							onClick={(e) => {
								e.stopPropagation();
								handleEdit(row.original.id);
							}}
						>
							<Edit className="h-4 w-4 mr-1" />
							Edit
						</Button>
						<Button
							size="sm"
							variant="outline"
							className="h-9 px-3 bg-destructive text-white hover:bg-destructive/80 border-none hover:cursor-pointer"
							onClick={(e) => {
								e.stopPropagation();
								handleOpenDelete(row.original);
							}}
						>
							<Trash className="h-4 w-4 mr-1" />
							Delete
						</Button>
					</div>
				),
				enableSorting: false,
				enableColumnFilter: false,
			},
		],
		[handleEdit, handleOpenDelete, handleView]
	);

	const table = useReactTable<WorkSchedule>({
		data: workSchedules, // Ensure this uses the processed workSchedules
		columns,
		state: {
			// columnFilters: [{ id: "nama", value: scheduleNameFilter }], // "nama" should be "name"
			columnFilters: [{ id: "name", value: scheduleNameFilter }],
			pagination,
		},
		onColumnFiltersChange: (updater) => {
			const newFilters =
				typeof updater === "function"
					? updater(table.getState().columnFilters)
					: updater;
			// const nameFilterUpdate = newFilters.find((f) => f.id === "nama"); // "nama" should be "name"
			const nameFilterUpdate = newFilters.find((f) => f.id === "name");
			setScheduleNameFilter((nameFilterUpdate?.value as string) || "");
		},
		onPaginationChange: setPagination,
		getCoreRowModel: getCoreRowModel(),
		getPaginationRowModel: getPaginationRowModel(),
		getFilteredRowModel: getFilteredRowModel(),
		manualPagination: true, // Enable manual pagination
		pageCount: paginatedWorkSchedules?.pagination?.total_pages ?? -1, // Set pageCount for manual pagination
		autoResetPageIndex: false,
	});
>>>>>>> c14ca481

	if (isLoading) return <div>Loading...</div>; // Added loading state
	if (isError) {
		console.error("Error fetching work schedules:", error); // Log the actual error
		return <div>Error fetching data: {error?.message}</div>; // Added error state
	}

	return (
		<>
			<Card className="border border-gray-100 dark:border-gray-800">
				<CardContent>
					<header className="flex flex-col gap-4 mb-6">
						<div className="flex flex-row flex-wrap justify-between items-center w-full">
							<h2 className="text-xl font-semibold">
								Work Schedule
							</h2>
							<Link href="/check-clock/work-schedule/add">
								<Button className="gap-2 bg-[#6B9AC4] hover:bg-[#5A89B3] text-white dark:text-slate-100 hover:cursor-pointer px-4 py-2 rounded-md">
									<Plus className="h-4 w-4" />
									Add Data
								</Button>
							</Link>
						</div>
						<div className="flex flex-wrap items-center gap-4 md:w-[400px]">
							<div className="relative flex-[1]">
								<Search className="absolute left-3 top-1/2 transform -translate-y-1/2 text-gray-400 h-4 w-4" />
								<Input
									value={scheduleNameFilter ?? ""}
									onChange={(event) => {
										const newNameFilter =
											event.target.value;
										setScheduleNameFilter(newNameFilter);
										// table.getColumn("nama")?.setFilterValue(newNameFilter); // "nama" should be "name"
										table
											.getColumn("name")
											?.setFilterValue(newNameFilter);
									}}
									className="pl-10 w-full bg-white border-gray-200"
									placeholder="Search Schedule Name"
								/>
							</div>
						</div>
					</header>

<<<<<<< HEAD
                    <DataTable table={table} onRowClick={handleRowClick} />
=======
					<DataTable table={table} />
>>>>>>> c14ca481

					<footer className="flex flex-col md:flex-row items-center justify-between mt-4 gap-4">
						<PageSizeComponent table={table} />
						<PaginationComponent table={table} />
					</footer>
				</CardContent>
			</Card>

<<<<<<< HEAD
            <ConfirmationDelete
                isDeleteDialogOpen={isDeleteDialogOpen}
                handleCloseDeleteDialog={handleCloseDeleteDialog}
                handleConfirmDelete={handleConfirmDelete}
                workScheduleToDelete={workScheduleToDelete}
            />        <WorkScheduleDetailDialog
                open={viewDialogOpen}
                onOpenChange={handleCloseViewDialog}
                // scheduleName={viewedSchedule?.nama} // "nama" should be "name"
                scheduleName={viewedSchedule?.name}
                // workScheduleType={viewedSchedule?.workType} // "workType" should be "work_type"
                workScheduleType={viewedSchedule?.work_type}
                // workScheduleDetails={Array.isArray(viewedSchedule?.workScheduleDetails) ? viewedSchedule.workScheduleDetails : []} // "workScheduleDetails" should be "details"
                workScheduleDetails={Array.isArray(viewedSchedule?.details) ? viewedSchedule.details : []}
            />
        </>
    );
=======
			<ConfirmationDelete
				isDeleteDialogOpen={isDeleteDialogOpen}
				handleCloseDeleteDialog={handleCloseDeleteDialog}
				handleConfirmDelete={handleConfirmDelete}
				workScheduleToDelete={workScheduleToDelete as WorkSchedule}
			/>

			<WorkScheduleDetailDialog
				open={viewDialogOpen}
				onOpenChange={setViewDialogOpen}
				// scheduleName={viewedSchedule?.nama} // "nama" should be "name"
				scheduleName={viewedSchedule?.name}
				// workScheduleType={viewedSchedule?.workType} // "workType" should be "work_type"
				workScheduleType={viewedSchedule?.work_type}
				// workScheduleDetails={Array.isArray(viewedSchedule?.workScheduleDetails) ? viewedSchedule.workScheduleDetails : []} // "workScheduleDetails" should be "details"
				workScheduleDetails={
					Array.isArray(viewedSchedule?.details)
						? viewedSchedule.details
						: []
				}
			/>
		</>
	);
>>>>>>> c14ca481
}<|MERGE_RESOLUTION|>--- conflicted
+++ resolved
@@ -25,7 +25,6 @@
 import { useWorkScheduleOperations } from "./_hooks/useWorkSchedule";
 
 export default function WorkSchedulePage() {
-<<<<<<< HEAD
     const [scheduleNameFilter, setScheduleNameFilter] = React.useState("");
     const [pagination, setPagination] = React.useState<PaginationState>({
         pageIndex: 0, // default page index
@@ -186,200 +185,6 @@
         pageCount: totalPages ?? -1, // Set pageCount for manual pagination
         autoResetPageIndex: false,
     });
-=======
-	const router = useRouter(); // Added
-	const [isDeleteDialogOpen, setIsDeleteDialogOpen] = useState(false);
-	const [
-		workScheduleToDelete,
-		setWorkScheduleToDelete,
-	] = useState<WorkSchedule | null>(null);
-	const [scheduleNameFilter, setScheduleNameFilter] = React.useState("");
-	const [pagination, setPagination] = React.useState<PaginationState>({
-		pageIndex: 0, // default page index
-		pageSize: 10, // default page size
-	});
-	const [viewDialogOpen, setViewDialogOpen] = useState(false);
-	const [viewedSchedule, setViewedSchedule] = useState<WorkSchedule | null>(
-		null
-	);
-
-	// Fetch WorkSchedules using React Query
-	const {
-		data: paginatedWorkSchedules,
-		isLoading,
-		isError,
-		error,
-	} = useWorkSchedules(
-		pagination.pageIndex + 1, // API is 1-based, table is 0-based
-		pagination.pageSize
-	);
-	const deleteWorkScheduleMutation = useDeleteWorkSchedule(); // Added
-
-	// Use fetched data or an empty array if loading or error
-	const workSchedules: WorkSchedule[] = useMemo(() => {
-		if (paginatedWorkSchedules && paginatedWorkSchedules.items) {
-			console.log(
-				"Fetched Work Schedules:",
-				paginatedWorkSchedules.items
-			); // For debugging
-			return paginatedWorkSchedules.items;
-		}
-		return [];
-	}, [paginatedWorkSchedules]); // Changed
-
-	const handleEdit = useCallback(
-		(id: number) => {
-			// Added router.push
-			router.push(`/check-clock/work-schedule/edit/${id}`);
-		},
-		[router]
-	);
-
-	const handleOpenDelete = useCallback((data: WorkSchedule) => {
-		setWorkScheduleToDelete(data);
-		setIsDeleteDialogOpen(true);
-	}, []);
-
-	const handleCloseDeleteDialog = useCallback(() => {
-		setWorkScheduleToDelete(null);
-		setIsDeleteDialogOpen(false);
-	}, []);
-
-	const handleConfirmDelete = useCallback(async () => {
-		// Changed to use mutation
-		if (workScheduleToDelete) {
-			try {
-				await deleteWorkScheduleMutation.mutateAsync(
-					workScheduleToDelete.id
-				);
-				toast({
-					title: "Success",
-					description: "Work schedule deleted successfully.",
-				});
-				setIsDeleteDialogOpen(false);
-				setWorkScheduleToDelete(null);
-			} catch (e) {
-				// Changed to catch (e: unknown)
-				let errorMessage = "Failed to delete work schedule.";
-				if (e instanceof Error) {
-					errorMessage = e.message;
-				}
-				toast({
-					title: "Error",
-					description: errorMessage,
-					variant: "destructive",
-				});
-			}
-		}
-	}, [workScheduleToDelete, deleteWorkScheduleMutation]);
-
-	const handleView = useCallback((data: WorkSchedule) => {
-		setViewedSchedule(data);
-		setViewDialogOpen(true);
-	}, []);
-
-	const columns = React.useMemo<ColumnDef<WorkSchedule>[]>(
-		() => [
-			{
-				header: "No.",
-				id: "no",
-				cell: ({ row, table }) => {
-					const { pageIndex, pageSize } = table.getState().pagination;
-					return pageIndex * pageSize + row.index + 1;
-				},
-				meta: { className: "max-w-[80px]" },
-				enableSorting: false,
-				enableColumnFilter: false,
-			},
-			{
-				header: "Schedule Name",
-				accessorKey: "name", // Changed from "nama" to "name"
-			},
-			{
-				header: "Work Type",
-				accessorKey: "work_type", // Changed from "workType" to "work_type"
-				cell: ({ row }) => (
-					<WorkTypeBadge
-						workType={row.original.work_type as WorkType} // Corrected to work_type
-					/>
-				),
-			},
-			{
-				header: "Action",
-				id: "action",
-				cell: ({ row }) => (
-					<div className="flex justify-center gap-2">
-						<Button
-							variant="default"
-							size="sm"
-							className="h-9 px-3 bg-blue-500 text-white hover:bg-blue-600 border-none hover:cursor-pointer"
-							onClick={(e) => {
-								e.stopPropagation();
-								handleView(row.original);
-							}}
-						>
-							<Eye className="h-4 w-4 mr-1" />
-							View
-						</Button>
-						<Button
-							size="sm"
-							variant="outline"
-							className="h-9 px-3 bg-[#FFA500] text-white hover:bg-[#E69500] border-none hover:cursor-pointer"
-							onClick={(e) => {
-								e.stopPropagation();
-								handleEdit(row.original.id);
-							}}
-						>
-							<Edit className="h-4 w-4 mr-1" />
-							Edit
-						</Button>
-						<Button
-							size="sm"
-							variant="outline"
-							className="h-9 px-3 bg-destructive text-white hover:bg-destructive/80 border-none hover:cursor-pointer"
-							onClick={(e) => {
-								e.stopPropagation();
-								handleOpenDelete(row.original);
-							}}
-						>
-							<Trash className="h-4 w-4 mr-1" />
-							Delete
-						</Button>
-					</div>
-				),
-				enableSorting: false,
-				enableColumnFilter: false,
-			},
-		],
-		[handleEdit, handleOpenDelete, handleView]
-	);
-
-	const table = useReactTable<WorkSchedule>({
-		data: workSchedules, // Ensure this uses the processed workSchedules
-		columns,
-		state: {
-			// columnFilters: [{ id: "nama", value: scheduleNameFilter }], // "nama" should be "name"
-			columnFilters: [{ id: "name", value: scheduleNameFilter }],
-			pagination,
-		},
-		onColumnFiltersChange: (updater) => {
-			const newFilters =
-				typeof updater === "function"
-					? updater(table.getState().columnFilters)
-					: updater;
-			// const nameFilterUpdate = newFilters.find((f) => f.id === "nama"); // "nama" should be "name"
-			const nameFilterUpdate = newFilters.find((f) => f.id === "name");
-			setScheduleNameFilter((nameFilterUpdate?.value as string) || "");
-		},
-		onPaginationChange: setPagination,
-		getCoreRowModel: getCoreRowModel(),
-		getPaginationRowModel: getPaginationRowModel(),
-		getFilteredRowModel: getFilteredRowModel(),
-		manualPagination: true, // Enable manual pagination
-		pageCount: paginatedWorkSchedules?.pagination?.total_pages ?? -1, // Set pageCount for manual pagination
-		autoResetPageIndex: false,
-	});
->>>>>>> c14ca481
 
 	if (isLoading) return <div>Loading...</div>; // Added loading state
 	if (isError) {
@@ -423,12 +228,7 @@
 							</div>
 						</div>
 					</header>
-
-<<<<<<< HEAD
                     <DataTable table={table} onRowClick={handleRowClick} />
-=======
-					<DataTable table={table} />
->>>>>>> c14ca481
 
 					<footer className="flex flex-col md:flex-row items-center justify-between mt-4 gap-4">
 						<PageSizeComponent table={table} />
@@ -437,7 +237,6 @@
 				</CardContent>
 			</Card>
 
-<<<<<<< HEAD
             <ConfirmationDelete
                 isDeleteDialogOpen={isDeleteDialogOpen}
                 handleCloseDeleteDialog={handleCloseDeleteDialog}
@@ -455,29 +254,4 @@
             />
         </>
     );
-=======
-			<ConfirmationDelete
-				isDeleteDialogOpen={isDeleteDialogOpen}
-				handleCloseDeleteDialog={handleCloseDeleteDialog}
-				handleConfirmDelete={handleConfirmDelete}
-				workScheduleToDelete={workScheduleToDelete as WorkSchedule}
-			/>
-
-			<WorkScheduleDetailDialog
-				open={viewDialogOpen}
-				onOpenChange={setViewDialogOpen}
-				// scheduleName={viewedSchedule?.nama} // "nama" should be "name"
-				scheduleName={viewedSchedule?.name}
-				// workScheduleType={viewedSchedule?.workType} // "workType" should be "work_type"
-				workScheduleType={viewedSchedule?.work_type}
-				// workScheduleDetails={Array.isArray(viewedSchedule?.workScheduleDetails) ? viewedSchedule.workScheduleDetails : []} // "workScheduleDetails" should be "details"
-				workScheduleDetails={
-					Array.isArray(viewedSchedule?.details)
-						? viewedSchedule.details
-						: []
-				}
-			/>
-		</>
-	);
->>>>>>> c14ca481
 }