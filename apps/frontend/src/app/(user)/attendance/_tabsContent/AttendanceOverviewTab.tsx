'use client';

import { useState, useMemo, useCallback } from 'react';
import { useCheckClock } from '../_hooks/useAttendance';
import { useForm } from 'react-hook-form';
import { DataTable } from '@/components/dataTable';
import { Button } from '@/components/ui/button';
import { Card, CardContent } from '@/components/ui/card';
import { Filter, LogIn, LogOut, Eye } from 'lucide-react';
import { PageSizeComponent } from '@/components/pageSize';
import { PaginationComponent } from '@/components/pagination';
import { Sheet, SheetContent, SheetHeader, SheetTitle } from '@/components/ui/sheet';
import {
  ColumnDef,
  useReactTable,
  getCoreRowModel,
  getPaginationRowModel,
  getFilteredRowModel,
  PaginationState,
  ColumnFiltersState,
} from '@tanstack/react-table';
import { ClockInOutDialog } from '../_components/ClockInOutDialog';
import { AttendanceFilter } from '../_components/AttendanceFilter';
import { filterAttendanceData, getFilterSummary } from '../_utils/attendanceFilters';
import { Attendance, AttendanceFormData } from '@/types/attendance';
import { Badge } from '@/components/ui/badge';

// Status mapping for user-friendly display
const statusMapping = {
<<<<<<< HEAD
	late: "Late",
	ontime: "Ontime",
	on_time: "Ontime", // Keep both for backward compatibility
	early_leave: "Early Leave",
	absent: "Absent",
	leave: "Leave",
=======
  late: 'Late',
  on_time: 'On Time',
  early_leave: 'Early Leave',
  absent: 'Absent',
  leave: 'On Leave',
>>>>>>> 14ba34cd
} as const;

// Status color mapping
const getStatusStyle = (status: string) => {
<<<<<<< HEAD
	switch (status) {
		case "late":
			return "bg-red-600";
		case "ontime":
		case "on_time":
			return "bg-green-600";
		case "early_leave":
			return "bg-yellow-600";
		case "absent":
			return "bg-gray-600";
		case "leave":
			return "bg-purple-600";
		default:
			return "bg-gray-600";
	}
=======
  switch (status) {
    case 'late':
      return 'bg-red-600';
    case 'on_time':
      return 'bg-green-600';
    case 'early_leave':
      return 'bg-yellow-600';
    case 'absent':
      return 'bg-gray-600';
    case 'leave':
      return 'bg-purple-600';
    default:
      return 'bg-gray-600';
  }
>>>>>>> 14ba34cd
};

const getDisplayStatus = (status: string): string => {
  return statusMapping[status as keyof typeof statusMapping] || status;
};

const formatDecimalHoursToTime = (decimalHours: number | string): string => {
  const hours = Number(decimalHours);
  if (isNaN(hours)) return '-';

  const totalSeconds = Math.round(hours * 3600);
  const h = Math.floor(totalSeconds / 3600);
  const m = Math.floor((totalSeconds % 3600) / 60);
  const s = totalSeconds % 60;

  return `${h}h${m}m${s}s`;
};

const formatTimeToLocal = (utcTime: string | null, dateStr?: string): string => {
  if (!utcTime) return '-';

  try {
    let date: Date;

    if (utcTime.includes(' ') || utcTime.includes('T')) {
      if (utcTime.includes('T')) {
        date = new Date(utcTime);
      } else {
        const isoString = utcTime.replace(' ', 'T') + 'Z';
        date = new Date(isoString);
      }
    } else {
      const recordDate = dateStr || new Date().toISOString().split('T')[0];
      const dateTimeString = `${recordDate}T${utcTime}Z`;
      date = new Date(dateTimeString);
    }

    if (isNaN(date.getTime())) {
      console.error('Invalid date:', utcTime);
      return utcTime;
    }

    const formatted = date.toLocaleString('en-US', {
      year: 'numeric',
      month: 'short',
      day: '2-digit',
      hour: '2-digit',
      minute: '2-digit',
      second: '2-digit',
      timeZoneName: 'short',
    });

    return formatted;
  } catch (error) {
    console.error('Error formatting time:', error, 'Input:', utcTime);
    return utcTime || '-';
  }
};

const formatTimeOnly = (utcTime: string | null, dateStr?: string): string => {
  if (!utcTime) return '-';

  try {
    let date: Date;

    if (utcTime.includes(' ') || utcTime.includes('T')) {
      if (utcTime.includes('T')) {
        date = new Date(utcTime);
      } else {
        const isoString = utcTime.replace(' ', 'T') + 'Z';
        date = new Date(isoString);
      }
    } else {
      const recordDate = dateStr || new Date().toISOString().split('T')[0];
      const dateTimeString = `${recordDate}T${utcTime}Z`;
      date = new Date(dateTimeString);
    }

    if (isNaN(date.getTime())) {
      console.error('Invalid date in formatTimeOnly:', utcTime);
      return utcTime;
    }

    const formatted = date.toLocaleTimeString('en-US', {
      hour: '2-digit',
      minute: '2-digit',
      second: '2-digit',
      hour12: false,
    });

    return formatted;
  } catch (error) {
    console.error('Error formatting time only:', error, 'Input:', utcTime);
    return utcTime || '-';
  }
};

export default function AttendanceOverviewTab() {
  const {
    checkClockData,
    clockIn,
    clockOut,
    isClockingIn,
    isClockingOut,
    currentEmployee,
    workSchedule,
    workScheduleId,
  } = useCheckClock();

  const [openSheet, setOpenSheet] = useState(false);
  const [selectedData, setSelectedData] = useState<Attendance | null>(null);
  const [openDialog, setOpenDialog] = useState(false);
  const [dialogActionType, setDialogActionType] = useState<'clock-in' | 'clock-out'>('clock-in');
  const [dialogTitle, setDialogTitle] = useState('Add Attendance Data');
  const [columnFilters, setColumnFilters] = useState<ColumnFiltersState>([]);

  const [filters, setFilters] = useState({
    date: '',
    attendanceStatus: '',
  });

  const filteredData = useMemo(() => {
    return filterAttendanceData(checkClockData, filters);
  }, [checkClockData, filters]);

  const [{ pageIndex, pageSize }, setPagination] = useState<PaginationState>({
    pageIndex: 0,
    pageSize: 10,
  });

  const pagination = useMemo(
    () => ({
      pageIndex,
      pageSize,
    }),
    [pageIndex, pageSize],
  );

  const form = useForm<AttendanceFormData>({
    defaultValues: {
      attendance_type: 'clock-in',
      clock_in_request: {
        employee_id: 0,
        work_schedule_id: 0,
        clock_in_lat: 0,
        clock_in_long: 0,
      },
      clock_out_request: {
        employee_id: 0,
        clock_out_lat: 0,
        clock_out_long: 0,
      },
    },
  });

  const { reset, setValue, watch } = form;
  const formData = watch();

  const handleViewDetails = useCallback(
    (id: number) => {
      const data = filteredData.find((item: Attendance) => item.id === id);
      if (data) {
        setSelectedData(data);
        setOpenSheet(true);
      }
    },
    [filteredData],
  );

  const onSubmit = (data: AttendanceFormData) => {
    if (data.attendance_type === 'clock-in' && data.clock_in_request) {
      clockIn(data.clock_in_request, {
        onSuccess: () => {
          setOpenDialog(false);
          reset();
        },
        onError: (error) => {
          console.error('Clock-in failed:', error);
        },
      });
    } else if (data.attendance_type === 'clock-out' && data.clock_out_request) {
      clockOut(data.clock_out_request, {
        onSuccess: () => {
          setOpenDialog(false);
          reset();
        },
        onError: (error) => {
          console.error('Clock-out failed:', error);
        },
      });
    }
  };

  const handleApplyFilters = (newFilters: { date?: string; attendanceStatus?: string }) => {
    setFilters({
      date: newFilters.date || '',
      attendanceStatus: newFilters.attendanceStatus || '',
    });
    setPagination((prev) => ({ ...prev, pageIndex: 0 }));
  };

  const handleResetFilters = () => {
    setFilters({
      date: '',
      attendanceStatus: '',
    });
    setPagination((prev) => ({ ...prev, pageIndex: 0 }));
  };

  const openDialogHandler = (action: 'clock-in' | 'clock-out') => {
    if (!currentEmployee) {
      return;
    }

    reset();
    setDialogActionType(action);
    let title = 'Record Attendance';

    const now = new Date();
    const currentDate = now.toISOString().split('T')[0];

    const employeeWorkScheduleId = workScheduleId || 1;

    if (action === 'clock-in') {
      title = 'Record Clock-In';
      setValue('attendance_type', 'clock-in');
      setValue('clock_in_request', {
        employee_id: currentEmployee.id,
        work_schedule_id: employeeWorkScheduleId,
        date: currentDate,
        clock_in_lat: 0,
        clock_in_long: 0,
      });
    } else if (action === 'clock-out') {
      title = 'Record Clock-Out';
      setValue('attendance_type', 'clock-out');
      setValue('clock_out_request', {
        employee_id: currentEmployee.id,
        date: currentDate,
        clock_out_lat: 0,
        clock_out_long: 0,
      });
    }

    setDialogTitle(title);

    if (navigator.geolocation) {
      navigator.geolocation.getCurrentPosition(
        (position) => {
          if (action === 'clock-in') {
            setValue('clock_in_request', {
              employee_id: currentEmployee.id,
              work_schedule_id: employeeWorkScheduleId,
              date: currentDate,
              clock_in_lat: position.coords.latitude,
              clock_in_long: position.coords.longitude,
            });
          } else {
            setValue('clock_out_request', {
              employee_id: currentEmployee.id,
              date: currentDate,
              clock_out_lat: position.coords.latitude,
              clock_out_long: position.coords.longitude,
            });
          }
        },
        (error) => {
          console.error('Error getting location:', error);
        },
      );
    }

    setOpenDialog(true);
  };

  const columns: ColumnDef<Attendance>[] = useMemo(
    () => [
      {
        header: 'No.',
        cell: ({ row, table }) => {
          const { pageIndex, pageSize } = table.getState().pagination;
          // Gunakan row index yang benar dalam konteks halaman saat ini
          const currentPageRows = table.getRowModel().rows;
          const rowIndexInPage = currentPageRows.findIndex((r) => r.id === row.id);
          const rowNumber = pageIndex * pageSize + rowIndexInPage + 1;

          return rowNumber;
        },
        meta: {
          className: 'max-w-[80px]',
        },
      },
      {
        header: 'Date',
        accessorKey: 'date',
        cell: ({ row }) => {
          const date = new Date(row.original.date);
          return date.toLocaleDateString('en-US', {
            year: 'numeric',
            month: 'long',
            day: '2-digit',
          });
        },
      },
      {
        header: 'Clock In',
        accessorKey: 'clock_in',
        cell: ({ row }) => {
          return formatTimeOnly(row.original.clock_in, row.original.date);
        },
      },
      {
        header: 'Clock Out',
        accessorKey: 'clock_out',
        cell: ({ row }) => {
          return formatTimeOnly(row.original.clock_out, row.original.date);
        },
      },
      {
        header: 'Location',
        cell: ({ row }) => {
          const { clock_in_lat, clock_in_long } = row.original;
          return clock_in_lat && clock_in_long ? `${clock_in_lat}, ${clock_in_long}` : '-';
        },
      },
      {
        header: 'Work Hours',
        accessorKey: 'work_hours',
        cell: ({ row }) => {
          return row.original.work_hours ? formatDecimalHoursToTime(row.original.work_hours) : '-';
        },
      },
      {
        header: 'Status',
        accessorKey: 'status',
        cell: ({ row }) => {
          const item = row.original;
          const bgColor = getStatusStyle(item.status);
          const displayStatus = getDisplayStatus(item.status);

          return (
            <Badge className={`rounded-md text-sm font-medium ${bgColor} text-white`}>
              {displayStatus}
            </Badge>
          );
        },
      },
      {
        header: 'Details',
        accessorKey: 'id',
        cell: ({ row }) => (
          <Button
            variant='default'
            size='sm'
            className='bg-blue-500 px-6 text-white hover:bg-blue-600'
            onClick={() => handleViewDetails(Number(row.original.id))}
          >
            <Eye className='mr-1 h-4 w-4' />
            View
          </Button>
        ),
      },
    ],
    [handleViewDetails],
  );

  const table = useReactTable({
    data: filteredData,
    columns,
    getCoreRowModel: getCoreRowModel(),
    getPaginationRowModel: getPaginationRowModel(),
    getFilteredRowModel: getFilteredRowModel(),
    state: {
      pagination,
      columnFilters,
    },
    onPaginationChange: setPagination,
    onColumnFiltersChange: setColumnFilters,
    manualPagination: false,
    pageCount: Math.ceil(filteredData.length / pageSize),
  });

  return (
    <>
      <Card className='border border-slate-200 bg-white shadow-sm dark:border-slate-700 dark:bg-slate-900'>
        <CardContent>
          <header className='mb-6 flex flex-col gap-6'>
            <div className='flex flex-col items-start justify-between gap-4 md:flex-row md:items-center'>
              <h2 className='text-xl font-semibold text-slate-800 dark:text-slate-100'>
                Attendance Overview
              </h2>
              <div className='flex flex-wrap gap-2'>
                <Button
                  variant='outline'
                  className='gap-2 border-green-500 bg-green-500 text-white hover:bg-green-600'
                  onClick={() => openDialogHandler('clock-in')}
                  disabled={isClockingIn || !currentEmployee}
                >
                  <LogIn className='h-4 w-4' />
                  {isClockingIn ? 'Clocking In...' : 'Clock In'}
                </Button>
                <Button
                  variant='outline'
                  className='gap-2 border-red-500 bg-red-500 text-white hover:bg-red-600'
                  onClick={() => openDialogHandler('clock-out')}
                  disabled={isClockingOut || !currentEmployee}
                >
                  <LogOut className='h-4 w-4' />
                  {isClockingOut ? 'Clocking Out...' : 'Clock Out'}
                </Button>
              </div>
            </div>
          </header>

          {/* Filter Component */}
          <div className='mb-6'>
            <AttendanceFilter
              currentFilters={filters}
              onApplyFilters={handleApplyFilters}
              onResetFilters={handleResetFilters}
              isVisible={true}
            />
          </div>

          {/* Filter Summary */}
          {(filters.date || filters.attendanceStatus) && (
            <div className='mb-4 rounded-lg border border-blue-200 bg-blue-50 p-3 dark:border-blue-800 dark:bg-blue-950'>
              <div className='flex items-center justify-between'>
                <div className='flex items-center gap-2'>
                  <Filter className='h-4 w-4 text-blue-600 dark:text-blue-400' />
                  <span className='text-sm text-blue-800 dark:text-blue-200'>
                    {getFilterSummary(filters)}
                  </span>
                </div>
                <span className='text-sm font-medium text-blue-600 dark:text-blue-400'>
                  {filteredData.length} of {checkClockData.length} records
                </span>
              </div>
            </div>
          )}

          <DataTable table={table} />

          <footer className='mt-4 flex flex-col items-center justify-between gap-4 md:flex-row'>
            <PageSizeComponent table={table} />
            <PaginationComponent table={table} />
          </footer>
        </CardContent>
      </Card>

      {/* Detail Sheet */}
      <Sheet open={openSheet} onOpenChange={setOpenSheet}>
        <SheetContent className='w-[100%] overflow-y-auto bg-slate-50 sm:max-w-2xl'>
          <SheetHeader className='border-b pb-4'>
            <SheetTitle className='text-xl font-semibold text-slate-800'>
              Attendance Details
            </SheetTitle>
          </SheetHeader>
          {selectedData && (
            <div className='mx-2 space-y-6 text-sm sm:mx-4'>
              <div className='mb-6 rounded-lg bg-white p-6 shadow-md'>
                <h3 className='mb-1 text-lg font-bold text-slate-700'>
                  {new Date(selectedData.date).toLocaleDateString('en-US', {
                    year: 'numeric',
                    month: 'long',
                    day: '2-digit',
                  })}
                </h3>
                <p className='text-sm text-slate-500'>Attendance Record</p>
              </div>
              <div className='rounded-lg bg-white p-6 shadow-md'>
                <h4 className='text-md mb-4 border-b pb-2 font-semibold text-slate-700'>
                  Time Information
                </h4>
                <div className='grid grid-cols-1 gap-x-6 gap-y-4 md:grid-cols-2'>
                  <div>
                    <p className='text-xs font-medium text-slate-500'>Check-In</p>
                    <p className='text-slate-700'>
                      {formatTimeToLocal(selectedData.clock_in, selectedData.date)}
                    </p>
                  </div>
                  <div>
                    <p className='text-xs font-medium text-slate-500'>Check-Out</p>
                    <p className='text-slate-700'>
                      {formatTimeToLocal(selectedData.clock_out, selectedData.date)}
                    </p>
                  </div>
                  <div>
                    <p className='text-xs font-medium text-slate-500'>Work Hours</p>
                    <p className='text-slate-700'>
                      {selectedData.work_hours
                        ? formatDecimalHoursToTime(selectedData.work_hours)
                        : '-'}
                    </p>
                  </div>
                  <div>
                    <p className='text-xs font-medium text-slate-500'>Status</p>
                    <p className='text-slate-700'>{selectedData.status}</p>
                  </div>
                  <div className='col-span-1 md:col-span-2'>
                    <p className='text-xs font-medium text-slate-500'>Location</p>
                    <p className='text-slate-700'>
                      {selectedData.clock_in_lat && selectedData.clock_in_long
                        ? `${selectedData.clock_in_lat}, ${selectedData.clock_in_long}`
                        : '-'}
                    </p>
                  </div>
                </div>
              </div>
            </div>
          )}
        </SheetContent>
      </Sheet>

      {/* Dialogs */}
      <ClockInOutDialog
        open={openDialog}
        onOpenChange={setOpenDialog}
        dialogTitle={dialogTitle}
        actionType={dialogActionType}
        formMethods={form}
        onSubmit={onSubmit}
        workSchedule={workSchedule}
      />
    </>
  );
}<|MERGE_RESOLUTION|>--- conflicted
+++ resolved
@@ -27,25 +27,16 @@
 
 // Status mapping for user-friendly display
 const statusMapping = {
-<<<<<<< HEAD
 	late: "Late",
 	ontime: "Ontime",
 	on_time: "Ontime", // Keep both for backward compatibility
 	early_leave: "Early Leave",
 	absent: "Absent",
 	leave: "Leave",
-=======
-  late: 'Late',
-  on_time: 'On Time',
-  early_leave: 'Early Leave',
-  absent: 'Absent',
-  leave: 'On Leave',
->>>>>>> 14ba34cd
 } as const;
 
 // Status color mapping
 const getStatusStyle = (status: string) => {
-<<<<<<< HEAD
 	switch (status) {
 		case "late":
 			return "bg-red-600";
@@ -61,22 +52,6 @@
 		default:
 			return "bg-gray-600";
 	}
-=======
-  switch (status) {
-    case 'late':
-      return 'bg-red-600';
-    case 'on_time':
-      return 'bg-green-600';
-    case 'early_leave':
-      return 'bg-yellow-600';
-    case 'absent':
-      return 'bg-gray-600';
-    case 'leave':
-      return 'bg-purple-600';
-    default:
-      return 'bg-gray-600';
-  }
->>>>>>> 14ba34cd
 };
 
 const getDisplayStatus = (status: string): string => {
