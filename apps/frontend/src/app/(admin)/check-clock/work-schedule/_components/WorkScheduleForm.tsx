"use client";

import { Card, CardContent } from "@/components/ui/card";
import { Input } from "@/components/ui/input";
import { Label } from "@/components/ui/label";
import {
	Select,
	SelectContent,
	SelectItem,
	SelectTrigger,
	SelectValue,
} from "@/components/ui/select";
import { Button } from "@/components/ui/button";
import { useRouter } from "next/navigation";
import { useEffect, useRef, useState } from "react";
<<<<<<< HEAD
import { WorkScheduleFormType, WorkScheduleDetailRow, CreateWorkScheduleRequest, UpdateWorkScheduleRequest, transformFormToCreateRequest, transformFormToUpdateRequest, transformWorkScheduleToForm, WorkSchedule } from "@/types/work-schedule.types";
import { CalendarClock, CalendarCog, MapPin, PlusCircle, Trash2 } from "lucide-react"; // Added PlusCircle, Trash2
=======
import {
	WorkSchedule,
	WorkScheduleDetailItem,
} from "@/types/work-schedule.types";
import { CalendarClock, CalendarCog, MapPin } from "lucide-react";
>>>>>>> c14ca481
import { MultiSelect } from "@/components/multiSelect";

interface Location {
	value: string;
	label: string;
	latitude?: string;
	longitude?: string;
}

interface WorkScheduleFormProps {
<<<<<<< HEAD
    initialData?: WorkSchedule; // API type
    onSubmit: (data: CreateWorkScheduleRequest | UpdateWorkScheduleRequest) => void; // Accepts both types
    isEditMode?: boolean;
    isLoading?: boolean;
    locations?: Location[];
    MapComponent?: React.ComponentType<{
        latitude?: number;
        longitude?: number;
        radius?: number;
        interactive?: boolean
    }>;
}

// Default empty work schedule detail untuk inisialisasi
const emptyWorkScheduleDetail: WorkScheduleDetailRow = {
    workTypeChildren: "",
    workDays: [],
    checkInStart: "",
    checkInEnd: "",
    breakStart: "",
    breakEnd: "",
    checkOutStart: "",
    checkOutEnd: "",
    locationId: "",
    locationName: "",
    latitude: "",
    longitude: "",
    addressDetails: "",
=======
	initialData?: Partial<WorkSchedule>;
	onSubmit: (data: Partial<WorkSchedule>) => void;
	isEditMode?: boolean;
	isLoading?: boolean; // Added isLoading prop
	locations?: Location[];
	MapComponent?: React.ComponentType<{
		latitude?: number;
		longitude?: number;
		radius?: number;
		interactive?: boolean;
	}>;
}

// Default empty work schedule detail untuk inisialisasi
const emptyWorkScheduleDetail: WorkScheduleDetailItem = {
	id: 0,
	worktype_detail: "",
	work_days: [],
	checkin_start: "",
	checkin_end: "",
	break_start: "",
	break_end: "",
	checkout_start: "",
	checkout_end: "",
	location_id: null,
	name: null,
	address_detail: null,
	latitude: null,
	longitude: null,
	radius_m: null,
>>>>>>> c14ca481
};

// Pilihan hari kerja
const daysOfWeek = [
	{ label: "Monday", value: "Monday" },
	{ label: "Tuesday", value: "Tuesday" },
	{ label: "Wednesday", value: "Wednesday" },
	{ label: "Thursday", value: "Thursday" },
	{ label: "Friday", value: "Friday" },
	{ label: "Saturday", value: "Saturday" },
	{ label: "Sunday", value: "Sunday" },
];

// Default locations jika tidak ada props
const defaultLocations: Location[] = [
<<<<<<< HEAD
    { value: "1", label: "Default Office 1 (Malang)", latitude: "-7.983908", longitude: "112.621391" },
    { value: "2", label: "Default Office 2 (Jakarta)", latitude: "-6.2088", longitude: "106.8456" },
];

export function WorkScheduleForm({
    initialData,
    onSubmit,
    isEditMode = false,
    isLoading = false,
    locations = [],
    MapComponent,
}: WorkScheduleFormProps) {
    const router = useRouter();
    const formRefs = useRef<(HTMLDivElement | null)[]>([]);
    const isDataLoaded = useRef(false); // Prevent multiple data loads
    const lastProcessedId = useRef<number | undefined>(undefined); // Track last processed ID

    // Track deleted details for update requests
    const [deletedDetailIds, setDeletedDetailIds] = useState<number[]>([]);

    // Initialize with transformed data if available, otherwise use defaults
    const [formData, setFormData] = useState<WorkScheduleFormType>(() => {
        if (initialData?.id) {
            return transformWorkScheduleToForm(initialData);
        }
        return {
            nama: "",
            workType: "",
            workScheduleDetails: [{ ...emptyWorkScheduleDetail }]
        };
    });    // Update form data when initialData changes (for edit mode)
    useEffect(() => {
        // Only process if we have valid data and haven't processed this ID yet
        if (!initialData?.id) {
            return;
        }

        // Check if this is the same ID we already processed
        if (lastProcessedId.current === initialData.id) {
            return;
        }

        try {
            const transformedData = transformWorkScheduleToForm(initialData);

            // Update tracking refs before setting state
            lastProcessedId.current = initialData.id;
            isDataLoaded.current = true;

            setFormData(transformedData);
            // Reset deleted details when loading new data
            setDeletedDetailIds([]);
        } catch (error) {
            console.error("Error transforming data:", error);
        }
    }, [initialData]);
    // Update referensi DOM saat jumlah detail berubah
    useEffect(() => {
        formRefs.current = formRefs.current.slice(0, formData.workScheduleDetails?.length || 0);
    }, [formData.workScheduleDetails?.length]);
=======
	{
		value: "malang",
		label: "Kota Malang",
		latitude: "-7.983908",
		longitude: "112.621391",
	},
	{
		value: "jakarta",
		label: "Jakarta",
		latitude: "-6.2088",
		longitude: "106.8456",
	},
];

export function WorkScheduleForm({
	initialData = {},
	onSubmit,
	isEditMode = false,
	isLoading = false, // Added isLoading prop
	locations = [],
	MapComponent,
}: WorkScheduleFormProps) {
	const router = useRouter();
	const formRefs = useRef<(HTMLDivElement | null)[]>([]);

	// Inisialisasi state form dengan data awal atau detail kosong
	const [formData, setFormData] = useState<Partial<WorkSchedule>>({
		...initialData,
		details:
			initialData.details && initialData.details.length > 0
				? initialData.details
				: [{ ...emptyWorkScheduleDetail }], // Gunakan shallow copy
	});

	// Update referensi DOM saat jumlah detail berubah
	useEffect(() => {
		formRefs.current = formRefs.current.slice(
			0,
			formData.details?.length || 0
		);
	}, [formData.details?.length]);
>>>>>>> c14ca481

	// Gunakan locations dari props atau default
	const locationsList = locations.length ? locations : defaultLocations;

<<<<<<< HEAD
    /**
     * Handler untuk mengubah satu field dari detail jadwal kerja
     */
    const handleDetailChange = (idx: number, key: keyof WorkScheduleDetailRow, value: string | string[]) => {
        setFormData((prev) => {
            const details = [...prev.workScheduleDetails];
            const currentDetail = details[idx] || { ...emptyWorkScheduleDetail };
            details[idx] = { ...currentDetail, [key]: value };
            return { ...prev, workScheduleDetails: details };
        });
    };

    /**
     * Handler khusus untuk perubahan lokasi
     * Akan mengisi otomatis data lokasi (lat, long, address) berdasarkan pilihan
     */
    const handleLocationChange = (idx: number, locationId: string) => {
        const selectedLocation = locationsList.find((loc) => loc.value === locationId);
        if (!selectedLocation) return;

        setFormData((prev) => {
            const details = [...prev.workScheduleDetails];
            const currentDetail = details[idx] || { ...emptyWorkScheduleDetail };
            details[idx] = {
                ...currentDetail,
                locationId,
                locationName: selectedLocation.label,
                latitude: selectedLocation.latitude || "",
                longitude: selectedLocation.longitude || "",
                addressDetails: selectedLocation.label || "", // Or a more specific address if available
            };
            return { ...prev, workScheduleDetails: details };
        });
    };    /**
     * Menambahkan detail jadwal baru
     */
    const handleAddDetail = () => {
        setFormData((prev) => {
            const newDetail = { ...emptyWorkScheduleDetail };

            // Auto-set work type based on main work type
            if (prev.workType === "WFO") {
                newDetail.workTypeChildren = "WFO";
            } else if (prev.workType === "WFA") {
                newDetail.workTypeChildren = "WFA";
            } else if (prev.workType === "Hybrid") {
                // For hybrid, check what types are missing
                const hasWFO = prev.workScheduleDetails.some(detail => detail?.workTypeChildren === "WFO");
                const hasWFA = prev.workScheduleDetails.some(detail => detail?.workTypeChildren === "WFA");

                // Default to the missing type, or WFO if both exist
                if (!hasWFO) {
                    newDetail.workTypeChildren = "WFO";
                } else if (!hasWFA) {
                    newDetail.workTypeChildren = "WFA";
                } else {
                    newDetail.workTypeChildren = "WFO"; // Default if both exist
                }
            }

            const newDetails = [...prev.workScheduleDetails, newDetail];
            setTimeout(() => {
                formRefs.current[newDetails.length - 1]?.scrollIntoView({ behavior: 'smooth', block: 'start' });
            }, 100);
            return { ...prev, workScheduleDetails: newDetails };
        });
    };    /**
     * Menghapus detail jadwal
     */
    const handleRemoveDetail = (idx: number) => {
        setFormData((prev) => {
            // Check if removing this detail would violate Hybrid rules
            if (prev.workType === "Hybrid") {
                const remainingDetails = prev.workScheduleDetails.filter((_, index) => index !== idx);

                if (remainingDetails.length < 2) {
                    alert("Hybrid work type requires at least 2 work schedule details.");
                    return prev;
                }

                const hasWFO = remainingDetails.some(detail => detail?.workTypeChildren === "WFO");
                const hasWFA = remainingDetails.some(detail => detail?.workTypeChildren === "WFA");

                if (!hasWFO || !hasWFA) {
                    alert("Cannot remove this detail. Hybrid work type must have at least one WFO and one WFA detail.");
                    return prev;
                }
            }

            const detailToRemove = prev.workScheduleDetails[idx];

            // If this is an existing detail (has an ID), add it to deleted list
            if (detailToRemove?.id && isEditMode) {
                setDeletedDetailIds(currentDeleted => [...currentDeleted, detailToRemove.id!]);
            }

            const details = prev.workScheduleDetails.filter((_, index) => index !== idx);
            // Ensure at least one detail row remains
            if (details.length === 0) {
                return { ...prev, workScheduleDetails: [{ ...emptyWorkScheduleDetail }] };
            }
            return { ...prev, workScheduleDetails: details };
        });
    };/**
     * Handler untuk perubahan main work type
     * Mengatur logika work schedule detail berdasarkan main work type
     */
    const handleMainWorkTypeChange = (value: string) => {
        setFormData((prev) => {
            let updatedDetails = [...prev.workScheduleDetails];

            if (value === "WFO") {
                // Jika main work type WFO, semua detail harus WFO
                updatedDetails = updatedDetails.map(detail => ({
                    ...detail,
                    workTypeChildren: "WFO",
                    // Clear location data jika sebelumnya WFA
                    locationId: detail.workTypeChildren === "WFA" ? "" : detail.locationId,
                    locationName: detail.workTypeChildren === "WFA" ? "" : detail.locationName,
                    latitude: detail.workTypeChildren === "WFA" ? "" : detail.latitude,
                    longitude: detail.workTypeChildren === "WFA" ? "" : detail.longitude,
                    addressDetails: detail.workTypeChildren === "WFA" ? "" : detail.addressDetails,
                }));
            } else if (value === "WFA") {
                // Jika main work type WFA, semua detail harus WFA
                updatedDetails = updatedDetails.map(detail => ({
                    ...detail,
                    workTypeChildren: "WFA",
                    // Clear location data untuk WFA
                    locationId: "",
                    locationName: "",
                    latitude: "",
                    longitude: "",
                    addressDetails: "",
                }));
            } else if (value === "Hybrid") {
                // Jika Hybrid, pastikan minimal ada 2 detail dengan WFO dan WFA
                if (updatedDetails.length === 1 && updatedDetails[0]) {
                    // Tambah detail kedua dengan work type berbeda
                    const firstDetailType = updatedDetails[0].workTypeChildren;
                    const secondType = firstDetailType === "WFO" ? "WFA" : "WFO";

                    const newDetail = { ...emptyWorkScheduleDetail, workTypeChildren: secondType };
                    updatedDetails.push(newDetail);
                } else if (updatedDetails.length >= 2) {
                    // Pastikan ada minimal 1 WFO dan 1 WFA
                    const hasWFO = updatedDetails.some(detail => detail?.workTypeChildren === "WFO");
                    const hasWFA = updatedDetails.some(detail => detail?.workTypeChildren === "WFA");

                    if (!hasWFO && updatedDetails[0]) {
                        updatedDetails[0] = {
                            ...updatedDetails[0],
                            workTypeChildren: "WFO",
                            workDays: updatedDetails[0].workDays || []
                        };
                    }
                    if (!hasWFA) {
                        const wfaIndex = updatedDetails.findIndex(detail => detail?.workTypeChildren !== "WFO");
                        if (wfaIndex >= 0 && updatedDetails[wfaIndex]) {
                            updatedDetails[wfaIndex] = {
                                ...updatedDetails[wfaIndex],
                                workTypeChildren: "WFA",
                                workDays: updatedDetails[wfaIndex]?.workDays || [],
                                // Clear location data untuk WFA
                                locationId: "",
                                locationName: "",
                                latitude: "",
                                longitude: "",
                                addressDetails: "",
                            };
                        }
                    }
                }
            }

            return { ...prev, workType: value, workScheduleDetails: updatedDetails };
        });
    };

    /**
     * Handler untuk perubahan work type pada detail
     * Menangani validasi dan update location data sesuai work type
     */
    const handleDetailWorkTypeChange = (idx: number, value: string) => {
        setFormData((prev) => {
            const details = [...prev.workScheduleDetails];
            const currentDetail = details[idx] || { ...emptyWorkScheduleDetail };

            let updatedDetail = { ...currentDetail, workTypeChildren: value };

            // Clear location data jika berubah ke WFA
            if (value === "WFA") {
                updatedDetail = {
                    ...updatedDetail,
                    locationId: "",
                    locationName: "",
                    latitude: "",
                    longitude: "",
                    addressDetails: "",
                };
            }

            details[idx] = updatedDetail;
            return { ...prev, workScheduleDetails: details };
        });
    };

    /**
     * Menentukan opsi work type yang diizinkan untuk detail berdasarkan main work type
     */
    const getAllowedWorkTypes = (detailIndex: number): string[] => {
        const mainWorkType = formData.workType;

        if (mainWorkType === "WFO") {
            return ["WFO"];
        } else if (mainWorkType === "WFA") {
            return ["WFA"];
        } else if (mainWorkType === "Hybrid") {
            // Untuk Hybrid, pastikan minimal ada 1 WFO dan 1 WFA
            const otherDetails = formData.workScheduleDetails.filter((_, idx) => idx !== detailIndex);
            const hasOtherWFO = otherDetails.some(detail => detail?.workTypeChildren === "WFO");
            const hasOtherWFA = otherDetails.some(detail => detail?.workTypeChildren === "WFA");

            // Jika ini adalah satu-satunya WFO atau WFA, tidak bisa diubah
            const currentDetail = formData.workScheduleDetails[detailIndex];
            const isOnlyWFO = currentDetail?.workTypeChildren === "WFO" && !hasOtherWFO;
            const isOnlyWFA = currentDetail?.workTypeChildren === "WFA" && !hasOtherWFA;

            if (isOnlyWFO) {
                return ["WFO"];
            } else if (isOnlyWFA) {
                return ["WFA"];
            } else {
                return ["WFO", "WFA"];
            }
        }

        return ["WFO", "WFA"];
    };

    /**
     * Validasi enhanced untuk form
     */
    const validateForm = (): { isValid: boolean; errors: string[] } => {
        const errors: string[] = [];

        if (!formData.nama) {
            errors.push("Schedule Name is required.");
        }

        if (!formData.workType) {
            errors.push("Main Work Type is required.");
        }

        if (!formData.workScheduleDetails || formData.workScheduleDetails.length === 0) {
            errors.push("At least one work schedule detail is required.");
        }

        // Validasi untuk Hybrid work type
        if (formData.workType === "Hybrid") {
            if (formData.workScheduleDetails.length < 2) {
                errors.push("Hybrid work type requires at least 2 work schedule details.");
            }

            const hasWFO = formData.workScheduleDetails.some(detail => detail?.workTypeChildren === "WFO");
            const hasWFA = formData.workScheduleDetails.some(detail => detail?.workTypeChildren === "WFA");

            if (!hasWFO || !hasWFA) {
                errors.push("Hybrid work type must have at least one WFO and one WFA detail.");
            }
        }

        // Validasi untuk detail WFO atau WFA
        if (formData.workType === "WFO") {
            const hasNonWFO = formData.workScheduleDetails.some(detail => detail?.workTypeChildren !== "WFO");
            if (hasNonWFO) {
                errors.push("All work schedule details must be WFO when main work type is WFO.");
            }
        }

        if (formData.workType === "WFA") {
            const hasNonWFA = formData.workScheduleDetails.some(detail => detail?.workTypeChildren !== "WFA");
            if (hasNonWFA) {
                errors.push("All work schedule details must be WFA when main work type is WFA.");
            }
        }

        // Validasi detail individu
        for (const [index, detail] of formData.workScheduleDetails.entries()) {
            if (!detail.workTypeChildren) {
                errors.push(`Detail #${index + 1}: Work Type is required.`);
            }

            if (!detail.workDays || detail.workDays.length === 0) {
                errors.push(`Detail #${index + 1}: At least one work day is required.`);
            }

            if (detail.workTypeChildren === "WFO" && !detail.locationId) {
                errors.push(`Detail #${index + 1}: Location is required for WFO details.`);
            }
        }

        return {
            isValid: errors.length === 0,
            errors
        };
    };    /**
     * Submit handler yang mentransform data form ke format API
     */
    const handleSave = (e: React.FormEvent) => {
        e.preventDefault();

        // Enhanced validation
        const validation = validateForm();
        if (!validation.isValid) {
            alert(validation.errors.join('\n'));
            return;
        }

        // Use the appropriate transformation based on edit mode
        if (isEditMode) {
            const updateRequest = transformFormToUpdateRequest(formData, deletedDetailIds);
            onSubmit(updateRequest);
        } else {
            const createRequest = transformFormToCreateRequest(formData);
            onSubmit(createRequest);
        }
    };

    return (
        <form onSubmit={handleSave} className="space-y-6 max-w-4xl mx-auto">
            {/* Basic Information */}
            <Card className="border-gray-200 shadow-sm">
                <CardContent className="p-6">
                    <div className="flex items-center gap-2 mb-6">
                        <CalendarClock className="h-6 w-6 text-[#6B9AC4]" />
                        <h3 className="font-semibold text-xl text-gray-800">
                            Work Schedule Information
                        </h3>
                    </div>
                    <div className="grid grid-cols-1 md:grid-cols-2 gap-6">
                        <div className="space-y-2">
                            <Label htmlFor="nama" className="text-sm font-medium">Schedule Name <span className="text-red-500">*</span></Label>
                            <Input
                                id="nama"
                                value={formData.nama ?? ""}
                                onChange={(e) => setFormData((prev) => ({ ...prev, nama: e.target.value }))}
                                placeholder="Enter Schedule Name"
                                className="focus-visible:ring-[#6B9AC4] focus-visible:border-[#6B9AC4]"
                                required
                            />
                        </div>                        <div className="space-y-2">
                            <Label htmlFor="workType" className="text-sm font-medium">Main Work Type <span className="text-red-500">*</span></Label>
                            <Select
                                value={formData.workType ?? ""}
                                onValueChange={handleMainWorkTypeChange}
                                required
                            >
                                <SelectTrigger className="w-full bg-white border-gray-300">
                                    <SelectValue placeholder="Select main work type" />
                                </SelectTrigger>
                                <SelectContent className="bg-white">
                                    <SelectItem value="WFO">Work From Office (WFO)</SelectItem>
                                    <SelectItem value="WFA">Work From Anywhere (WFA)</SelectItem>
                                    <SelectItem value="Hybrid">Hybrid</SelectItem>
                                </SelectContent>
                            </Select>
                            {/* Helper text for work type rules */}
                            {formData.workType && (
                                <div className="text-xs text-gray-500 mt-1">
                                    {formData.workType === "WFO" && "All work schedule details will be set to WFO"}
                                    {formData.workType === "WFA" && "All work schedule details will be set to WFA"}
                                    {formData.workType === "Hybrid" && "Requires at least 2 details with both WFO and WFA"}
                                </div>
                            )}
                        </div>
                    </div>
                </CardContent>
            </Card>

            {/* Dynamic Work Schedule Details */}
            {formData.workScheduleDetails.map((detail, idx) => (
                <div
                    key={idx}
                    className="relative border border-gray-200 rounded-lg shadow-sm"
                    ref={el => { formRefs.current[idx] = el; }}
                >
                    <Card className="border-none">
                        <div className="flex items-center justify-between p-4 bg-gray-50 rounded-t-lg">
                            <div className="flex items-center gap-2">
                                <CalendarCog className="h-5 w-5 text-gray-600" />
                                <h4 className="font-semibold text-md text-gray-700">
                                    Schedule Detail #{idx + 1}
                                </h4>
                            </div>
                            {formData.workScheduleDetails.length > 1 && (
                                <Button
                                    type="button"
                                    variant="ghost"
                                    size="sm"
                                    onClick={() => handleRemoveDetail(idx)}
                                    className="text-red-500 hover:text-red-700 hover:bg-red-50"
                                >
                                    <Trash2 className="h-4 w-4 mr-1" /> Remove Detail
                                </Button>
                            )}
                        </div>

                        <CardContent className="p-6">
                            <div className="grid grid-cols-1 md:grid-cols-2 gap-6 mb-6">                                <div className="space-y-2">
                                <Label htmlFor={`workTypeChildren-${idx}`} className="text-sm font-medium">Detail Work Type <span className="text-red-500">*</span></Label>
                                <Select
                                    value={detail.workTypeChildren}
                                    onValueChange={(value) => handleDetailWorkTypeChange(idx, value)}
                                    required
                                >
                                    <SelectTrigger className="w-full bg-white border-gray-300">
                                        <SelectValue placeholder="Select detail work type" />
                                    </SelectTrigger>
                                    <SelectContent className="bg-white">
                                        {getAllowedWorkTypes(idx).includes("WFO") && (
                                            <SelectItem value="WFO">Work From Office (WFO)</SelectItem>
                                        )}
                                        {getAllowedWorkTypes(idx).includes("WFA") && (
                                            <SelectItem value="WFA">Work From Anywhere (WFA)</SelectItem>
                                        )}
                                    </SelectContent>
                                </Select>
                                {/* Show constraint info for Hybrid mode */}
                                {formData.workType === "Hybrid" && getAllowedWorkTypes(idx).length === 1 && (
                                    <div className="text-xs text-amber-600 mt-1">
                                        🔒 Required to maintain Hybrid balance (need both WFO and WFA)
                                    </div>
                                )}
                            </div>
                                <div className="space-y-2">
                                    <Label htmlFor={`workDays-${idx}`} className="text-sm font-medium">Work Days <span className="text-red-500">*</span></Label>
                                    <MultiSelect
                                        options={daysOfWeek}
                                        value={detail.workDays} // Changed from selected to value
                                        onChange={(selected) => handleDetailChange(idx, "workDays", selected)}
                                        placeholder="Select work days"
                                        className="bg-white border-gray-300"
                                    />
                                </div>
                            </div>

                            {/* Time Inputs */}
                            <div className="grid grid-cols-1 md:grid-cols-3 gap-6 mb-6">
                                <div className="space-y-2">
                                    <Label htmlFor={`checkIn-${idx}`} className="text-sm font-medium">Check-in (Start - End)</Label>
                                    <div className="flex gap-2">
                                        <Input type="time" value={detail.checkInStart} onChange={(e) => handleDetailChange(idx, "checkInStart", e.target.value)} className="bg-white" />
                                        <Input type="time" value={detail.checkInEnd} onChange={(e) => handleDetailChange(idx, "checkInEnd", e.target.value)} className="bg-white" />
                                    </div>
                                </div>
                                <div className="space-y-2">
                                    <Label htmlFor={`break-${idx}`} className="text-sm font-medium">Break (Start - End)</Label>
                                    <div className="flex gap-2">
                                        <Input type="time" value={detail.breakStart} onChange={(e) => handleDetailChange(idx, "breakStart", e.target.value)} className="bg-white" />
                                        <Input type="time" value={detail.breakEnd} onChange={(e) => handleDetailChange(idx, "breakEnd", e.target.value)} className="bg-white" />
                                    </div>
                                </div>
                                <div className="space-y-2">
                                    <Label htmlFor={`checkOut-${idx}`} className="text-sm font-medium">Check-out (Start - End)</Label>
                                    <div className="flex gap-2">
                                        <Input type="time" value={detail.checkOutStart} onChange={(e) => handleDetailChange(idx, "checkOutStart", e.target.value)} className="bg-white" />
                                        <Input type="time" value={detail.checkOutEnd} onChange={(e) => handleDetailChange(idx, "checkOutEnd", e.target.value)} className="bg-white" />
                                    </div>
                                </div>
                            </div>

                            {/* Location Section - Conditional */}
                            {detail.workTypeChildren === "WFO" && (
                                <div className="space-y-4 border-t border-gray-200 pt-6">
                                    <div className="flex items-center gap-2">
                                        <MapPin className="h-5 w-5 text-gray-600" />
                                        <h5 className="font-semibold text-md text-gray-700">Location (for WFO) <span className="text-red-500">*</span></h5>
                                    </div>
                                    <div className="grid grid-cols-1 md:grid-cols-2 gap-6">
                                        <div className="space-y-2">
                                            <Label htmlFor={`location-${idx}`} className="text-sm font-medium">Select Location</Label>
                                            <Select
                                                value={detail.locationId || ""}
                                                onValueChange={(value) => handleLocationChange(idx, value)}
                                                required={detail.workTypeChildren === "WFO"}
                                            >
                                                <SelectTrigger className="w-full bg-white border-gray-300">
                                                    <SelectValue placeholder="Select location" />
                                                </SelectTrigger>
                                                <SelectContent className="bg-white">
                                                    {locationsList.map(loc => (
                                                        <SelectItem key={loc.value} value={loc.value}>{loc.label}</SelectItem>
                                                    ))}
                                                </SelectContent>
                                            </Select>
                                        </div>
                                        {detail.locationName && (
                                            <div className="space-y-2">
                                                <Label className="text-sm font-medium">Selected Location Details</Label>
                                                <p className="text-sm p-2 border border-gray-200 rounded-md bg-gray-50">
                                                    {detail.locationName}<br />
                                                    <span className="text-xs text-gray-500">
                                                        Lat: {detail.latitude || "N/A"}, Long: {detail.longitude || "N/A"} <br />
                                                        Address: {detail.addressDetails || "N/A"}
                                                    </span>
                                                </p>
                                            </div>
                                        )}
                                    </div>
                                    {MapComponent && detail.latitude && detail.longitude && (
                                        <div className="mt-4 h-48 w-full rounded-md overflow-hidden border border-gray-300">
                                            <MapComponent
                                                latitude={parseFloat(detail.latitude)}
                                                longitude={parseFloat(detail.longitude)}
                                                radius={50} // Example radius
                                                interactive={false}
                                            />
                                        </div>
                                    )}
                                </div>
                            )}
                        </CardContent>
                    </Card>
                </div>
            ))}

            <div className="flex justify-between items-center mt-6">
                <Button
                    type="button"
                    variant="outline"
                    onClick={handleAddDetail}
                    className="border-dashed border-[#6B9AC4] text-[#6B9AC4] hover:bg-[#6B9AC4]/10"
                >
                    <PlusCircle className="h-4 w-4 mr-2" /> Add Another Detail
                </Button>
                <div className="flex gap-3">
                    <Button type="button" variant="outline" onClick={() => router.back()} disabled={isLoading}>
                        Cancel
                    </Button>
                    <Button type="submit" className="bg-[#6B9AC4] hover:bg-[#5A89B3] text-white" disabled={isLoading}>
                        {isLoading ? "Saving..." : (isEditMode ? "Save Changes" : "Create Schedule")}
                    </Button>
                </div>
            </div>
        </form>
    );
=======
	/**
	 * Handler untuk mengubah satu field dari detail jadwal kerja
	 */
	const handleDetailChange = (
		idx: number,
		key: keyof WorkScheduleDetailItem,
		value: string | string[] | number | null
	) => {
		setFormData((prev) => {
			const details = [...(prev.details || [])];

			// Gunakan nilai yang sudah ada atau default kosong
			const currentDetail = details[idx] || {
				...emptyWorkScheduleDetail,
			};

			// Update field yang spesifik
			details[idx] = {
				...currentDetail,
				[key]: value,
			};

			return { ...prev, details };
		});
	};

	/**
	 * Handler khusus untuk perubahan lokasi
	 * Akan mengisi otomatis data lokasi (lat, long, address) berdasarkan pilihan
	 */
	const handleLocationChange = (idx: number, locationId: string) => {
		const selectedLocation = locationsList.find(
			(loc) => loc.value === locationId
		);

		if (!selectedLocation) return;

		setFormData((prev) => {
			const details = [...(prev.details || [])];
			const currentDetail = details[idx] || {
				...emptyWorkScheduleDetail,
			};

			details[idx] = {
				...currentDetail,
				location_id: parseInt(locationId) || null,
				name: selectedLocation.label,
				latitude: selectedLocation.latitude
					? parseFloat(selectedLocation.latitude)
					: null,
				longitude: selectedLocation.longitude
					? parseFloat(selectedLocation.longitude)
					: null,
				address_detail: selectedLocation.label || null,
			};

			return { ...prev, details };
		});
	};

	/**
	 * Menambahkan detail jadwal baru
	 */
	const handleAddDetail = () => {
		setFormData((prev) => {
			const newDetails = [
				...(prev.details || []),
				{ ...emptyWorkScheduleDetail },
			];

			// Scroll ke form baru setelah render
			setTimeout(() => {
				const newIndex = newDetails.length - 1;
				formRefs.current[newIndex]?.scrollIntoView({
					behavior: "smooth",
					block: "start",
				});
			}, 100);

			return {
				...prev,
				details: newDetails,
			};
		});
	};

	/**
	 * Menghapus detail jadwal
	 */
	const handleRemoveDetail = (idx: number) => {
		setFormData((prev) => {
			const details = [...(prev.details || [])];
			details.splice(idx, 1);
			return { ...prev, details };
		});
	};

	/**
	 * Mengirim form
	 */
	const handleSave = (e: React.FormEvent) => {
		e.preventDefault();
		onSubmit(formData);
	};

	return (
		<form onSubmit={handleSave} className="space-y-6 max-w-4xl mx-auto">
			{/* Basic Information di tengah */}
			<div className="flex justify-center">
				<div className="w-full md:w-2/3">
					<Card className="border-none shadow-sm">
						<CardContent className="p-6">
							<div className="flex items-center gap-2 mb-6">
								<CalendarClock className="h-6 w-6 text-[#6B9AC4]" />
								<h3 className="font-semibold text-xl text-gray-800">
									Work Schedule
								</h3>
							</div>
							<div className="space-y-4">
								<div className="space-y-2">
									<Label
										htmlFor="name"
										className="text-sm font-medium"
									>
										Schedule Name
									</Label>
									<Input
										id="name"
										value={formData.name ?? ""}
										onChange={(e) =>
											setFormData((prev) => ({
												...prev,
												name: e.target.value,
											}))
										}
										placeholder="Enter Schedule Name"
										className="focus-visible:ring-[#6B9AC4] focus-visible:border-[#6B9AC4]"
									/>
								</div>
								<div className="space-y-2">
									<Label
										htmlFor="work_type"
										className="text-sm font-medium"
									>
										Work Type
									</Label>
									<Select
										value={formData.work_type ?? ""}
										onValueChange={(value) =>
											setFormData((prev) => ({
												...prev,
												work_type: value,
											}))
										}
									>
										<SelectTrigger className="w-full text-sm font-normal bg-white border-gray-300 hover:border-[#6B9AC4] focus:border-[#6B9AC4] focus:ring-[#6B9AC4]">
											<SelectValue placeholder="Select work type" />
										</SelectTrigger>
										<SelectContent className="bg-white">
											<SelectItem
												value="WFO"
												className="hover:bg-[#EEF2F6]"
											>
												Work From Office (WFO)
											</SelectItem>
											<SelectItem
												value="WFA"
												className="hover:bg-[#EEF2F6]"
											>
												Work From Anywhere (WFA)
											</SelectItem>
											<SelectItem
												value="HYBRID"
												className="hover:bg-[#EEF2F6]"
											>
												Hybrid
											</SelectItem>
										</SelectContent>
									</Select>
								</div>
							</div>
						</CardContent>
					</Card>
				</div>
			</div>

			{/* Dynamic Work Schedule Details & CheckClock Location */}
			{(formData.details || []).map((detail, idx) => (
				<div
					key={idx}
					className="relative"
					ref={(el) => {
						formRefs.current[idx] = el; // Menyimpan referensi elemen
					}}
				>
					{/* Card Gabungan */}
					<Card className="border-none shadow-sm">
						{/* Header Card dengan Tombol */}
						<div className="flex items-center justify-between p-6 pb-0">
							<div className="text-lg font-semibold text-gray-800">
								Work Schedule Detail #{idx + 1}
							</div>
							<div className="flex items-center gap-3">
								{(formData.details?.length ?? 1) > 1 && (
									<Button
										type="button"
										variant="destructive"
										size="sm"
										onClick={() => handleRemoveDetail(idx)}
									>
										Remove
									</Button>
								)}
								{(formData.details?.length ?? 1) ===
									idx + 1 && (
									<Button
										type="button"
										size="sm"
										className="bg-[#6B9AC4] hover:bg-[#5A89B3] text-white"
										onClick={handleAddDetail}
									>
										Add Data
									</Button>
								)}
							</div>
						</div>

						<CardContent className="p-6">
							<div className="grid grid-cols-1 md:grid-cols-2 gap-6">
								{/* Work Schedule Details */}
								<div>
									<div className="flex items-center gap-2 mb-4">
										<CalendarCog className="h-5 w-5 text-gray-500" />
										<h3 className="font-semibold text-lg text-gray-800">
											Work Schedule Details
										</h3>
									</div>
									<div className="grid grid-cols-1 md:grid-cols-2 gap-6 mt-6">
										<div className="space-y-1.5">
											<Label
												htmlFor={`worktype_detail-${idx}`}
											>
												Work Type Detail
											</Label>
											<Select
												value={
													detail.worktype_detail ?? ""
												}
												onValueChange={(value) =>
													handleDetailChange(
														idx,
														"worktype_detail",
														value
													)
												}
											>
												<SelectTrigger className="w-full text-sm font-normal text-gray-700 border-gray-300 hover:border-gray-400">
													<SelectValue placeholder="Select work type detail" />
												</SelectTrigger>
												<SelectContent>
													<SelectItem value="WFO">
														Work From Office (WFO)
													</SelectItem>
													<SelectItem value="WFA">
														Work From Anywhere (WFA)
													</SelectItem>
												</SelectContent>
											</Select>
										</div>
										<div className="space-y-1.5">
											<Label htmlFor={`work_days-${idx}`}>
												Work Days
											</Label>
											<MultiSelect
												options={daysOfWeek}
												value={detail.work_days || []}
												onChange={(selectedDays) =>
													handleDetailChange(
														idx,
														"work_days",
														selectedDays
													)
												}
												placeholder="Select work days"
												className="w-full text-sm font-normal text-gray-700 border-gray-300 hover:border-gray-400"
											/>
										</div>
										<div className="space-y-1.5">
											<Label
												htmlFor={`checkin_start-${idx}`}
											>
												Check-in Start
											</Label>
											<Input
												id={`checkin_start-${idx}`}
												type="time"
												value={
													detail.checkin_start ?? ""
												}
												onChange={(e) =>
													handleDetailChange(
														idx,
														"checkin_start",
														e.target.value
													)
												}
											/>
										</div>
										<div className="space-y-1.5">
											<Label
												htmlFor={`checkin_end-${idx}`}
											>
												Check-in End
											</Label>
											<Input
												id={`checkin_end-${idx}`}
												type="time"
												value={detail.checkin_end ?? ""}
												onChange={(e) =>
													handleDetailChange(
														idx,
														"checkin_end",
														e.target.value
													)
												}
											/>
										</div>
										<div className="space-y-1.5">
											<Label
												htmlFor={`break_start-${idx}`}
											>
												Break Start
											</Label>
											<Input
												id={`break_start-${idx}`}
												type="time"
												value={detail.break_start ?? ""}
												onChange={(e) =>
													handleDetailChange(
														idx,
														"break_start",
														e.target.value
													)
												}
											/>
										</div>
										<div className="space-y-1.5">
											<Label htmlFor={`break_end-${idx}`}>
												Break End
											</Label>
											<Input
												id={`break_end-${idx}`}
												type="time"
												value={detail.break_end ?? ""}
												onChange={(e) =>
													handleDetailChange(
														idx,
														"break_end",
														e.target.value
													)
												}
											/>
										</div>
										<div className="space-y-1.5">
											<Label
												htmlFor={`checkout_start-${idx}`}
											>
												Check-out Start
											</Label>
											<Input
												id={`checkout_start-${idx}`}
												type="time"
												value={
													detail.checkout_start ?? ""
												}
												onChange={(e) =>
													handleDetailChange(
														idx,
														"checkout_start",
														e.target.value
													)
												}
											/>
										</div>
										<div className="space-y-1.5">
											<Label
												htmlFor={`checkout_end-${idx}`}
											>
												Check-out End
											</Label>
											<Input
												id={`checkout_end-${idx}`}
												type="time"
												value={
													detail.checkout_end ?? ""
												}
												onChange={(e) =>
													handleDetailChange(
														idx,
														"checkout_end",
														e.target.value
													)
												}
											/>
										</div>
									</div>
								</div>

								{/* CheckClock Location */}
								<div>
									<div className="flex items-center gap-2 mb-4">
										<MapPin className="h-5 w-5 text-gray-500" />
										<h3 className="font-semibold text-lg text-gray-800">
											Check-Clock Location
										</h3>
									</div>
									<div className="mb-4">
										<Label className="block text-sm font-medium text-gray-700 mb-1.5">
											Location
										</Label>
										<Select
											value={
												detail.location_id?.toString() ??
												""
											}
											onValueChange={(value) =>
												handleLocationChange(idx, value)
											}
										>
											<SelectTrigger className="w-full text-sm font-normal text-gray-700 border-gray-300 hover:border-gray-400 z-10">
												<SelectValue placeholder="Select Location" />
											</SelectTrigger>
											<SelectContent>
												{locationsList.map((loc) => (
													<SelectItem
														key={loc.value}
														value={loc.value}
													>
														{loc.label}
													</SelectItem>
												))}
											</SelectContent>
										</Select>
									</div>
									<div className="bg-slate-50 border border-slate-200 rounded-lg p-4 relative">
										<div className="mb-3 text-xs text-gray-500 italic">
											Location details (auto-filled by
											system)
										</div>
										<div className="h-48 rounded-md overflow-hidden border border-slate-300 mb-4 z-0">
											{MapComponent ? (
												<MapComponent
													latitude={
														detail.latitude
															? Number(
																	detail.latitude
															  )
															: undefined
													}
													longitude={
														detail.longitude
															? Number(
																	detail.longitude
															  )
															: undefined
													}
													radius={10}
													interactive={false}
												/>
											) : (
												<div className="flex items-center justify-center h-full text-gray-400">
													Map Preview
												</div>
											)}
										</div>
										<div className="grid grid-cols-1 gap-4">
											<div>
												<Label className="block text-sm font-medium text-gray-700 mb-1.5">
													Address Details
												</Label>
												<Input
													value={
														detail.address_detail ??
														""
													}
													readOnly
													tabIndex={-1}
													className="bg-slate-100 mt-0 text-sm text-gray-600 cursor-not-allowed border-slate-300"
												/>
											</div>
											<div className="flex flex-col sm:flex-row justify-between gap-4">
												<div className="w-full">
													<Label className="block text-sm font-medium text-gray-700 mb-1.5">
														Latitude
													</Label>
													<Input
														value={
															detail.latitude?.toString() ??
															""
														}
														readOnly
														tabIndex={-1}
														placeholder="Lat Location"
														className="bg-slate-100 mt-0 text-sm text-gray-600 cursor-not-allowed border-slate-300"
													/>
												</div>
												<div className="w-full">
													<Label className="block text-sm font-medium text-gray-700 mb-1.5">
														Longitude
													</Label>
													<Input
														value={
															detail.longitude?.toString() ??
															""
														}
														readOnly
														tabIndex={-1}
														placeholder="Long Location"
														className="bg-slate-100 mt-0 text-sm text-gray-600 cursor-not-allowed border-slate-300"
													/>
												</div>
											</div>
										</div>
									</div>
								</div>
							</div>
						</CardContent>
					</Card>
				</div>
			))}
			<div className="flex justify-end space-x-3 pt-4">
				<Button
					type="button"
					variant="outline"
					onClick={() => router.back()}
					className="hover:bg-gray-100"
					disabled={isLoading} // Added disabled state
				>
					Cancel
				</Button>
				<Button
					type="submit"
					className="bg-[#6B9AC4] hover:bg-[#5A89B3] text-white"
					disabled={isLoading} // Added disabled state
				>
					{isLoading
						? isEditMode
							? "Updating..."
							: "Saving..."
						: isEditMode
						? "Update Schedule"
						: "Save Schedule"}{" "}
					{/* Added loading text */}
				</Button>
			</div>
		</form>
	);
>>>>>>> c14ca481
}<|MERGE_RESOLUTION|>--- conflicted
+++ resolved
@@ -13,16 +13,8 @@
 import { Button } from "@/components/ui/button";
 import { useRouter } from "next/navigation";
 import { useEffect, useRef, useState } from "react";
-<<<<<<< HEAD
 import { WorkScheduleFormType, WorkScheduleDetailRow, CreateWorkScheduleRequest, UpdateWorkScheduleRequest, transformFormToCreateRequest, transformFormToUpdateRequest, transformWorkScheduleToForm, WorkSchedule } from "@/types/work-schedule.types";
 import { CalendarClock, CalendarCog, MapPin, PlusCircle, Trash2 } from "lucide-react"; // Added PlusCircle, Trash2
-=======
-import {
-	WorkSchedule,
-	WorkScheduleDetailItem,
-} from "@/types/work-schedule.types";
-import { CalendarClock, CalendarCog, MapPin } from "lucide-react";
->>>>>>> c14ca481
 import { MultiSelect } from "@/components/multiSelect";
 
 interface Location {
@@ -33,7 +25,6 @@
 }
 
 interface WorkScheduleFormProps {
-<<<<<<< HEAD
     initialData?: WorkSchedule; // API type
     onSubmit: (data: CreateWorkScheduleRequest | UpdateWorkScheduleRequest) => void; // Accepts both types
     isEditMode?: boolean;
@@ -49,35 +40,6 @@
 
 // Default empty work schedule detail untuk inisialisasi
 const emptyWorkScheduleDetail: WorkScheduleDetailRow = {
-    workTypeChildren: "",
-    workDays: [],
-    checkInStart: "",
-    checkInEnd: "",
-    breakStart: "",
-    breakEnd: "",
-    checkOutStart: "",
-    checkOutEnd: "",
-    locationId: "",
-    locationName: "",
-    latitude: "",
-    longitude: "",
-    addressDetails: "",
-=======
-	initialData?: Partial<WorkSchedule>;
-	onSubmit: (data: Partial<WorkSchedule>) => void;
-	isEditMode?: boolean;
-	isLoading?: boolean; // Added isLoading prop
-	locations?: Location[];
-	MapComponent?: React.ComponentType<{
-		latitude?: number;
-		longitude?: number;
-		radius?: number;
-		interactive?: boolean;
-	}>;
-}
-
-// Default empty work schedule detail untuk inisialisasi
-const emptyWorkScheduleDetail: WorkScheduleDetailItem = {
 	id: 0,
 	worktype_detail: "",
 	work_days: [],
@@ -93,8 +55,6 @@
 	latitude: null,
 	longitude: null,
 	radius_m: null,
->>>>>>> c14ca481
-};
 
 // Pilihan hari kerja
 const daysOfWeek = [
@@ -109,7 +69,6 @@
 
 // Default locations jika tidak ada props
 const defaultLocations: Location[] = [
-<<<<<<< HEAD
     { value: "1", label: "Default Office 1 (Malang)", latitude: "-7.983908", longitude: "112.621391" },
     { value: "2", label: "Default Office 2 (Jakarta)", latitude: "-6.2088", longitude: "106.8456" },
 ];
@@ -170,54 +129,9 @@
     useEffect(() => {
         formRefs.current = formRefs.current.slice(0, formData.workScheduleDetails?.length || 0);
     }, [formData.workScheduleDetails?.length]);
-=======
-	{
-		value: "malang",
-		label: "Kota Malang",
-		latitude: "-7.983908",
-		longitude: "112.621391",
-	},
-	{
-		value: "jakarta",
-		label: "Jakarta",
-		latitude: "-6.2088",
-		longitude: "106.8456",
-	},
-];
-
-export function WorkScheduleForm({
-	initialData = {},
-	onSubmit,
-	isEditMode = false,
-	isLoading = false, // Added isLoading prop
-	locations = [],
-	MapComponent,
-}: WorkScheduleFormProps) {
-	const router = useRouter();
-	const formRefs = useRef<(HTMLDivElement | null)[]>([]);
-
-	// Inisialisasi state form dengan data awal atau detail kosong
-	const [formData, setFormData] = useState<Partial<WorkSchedule>>({
-		...initialData,
-		details:
-			initialData.details && initialData.details.length > 0
-				? initialData.details
-				: [{ ...emptyWorkScheduleDetail }], // Gunakan shallow copy
-	});
-
-	// Update referensi DOM saat jumlah detail berubah
-	useEffect(() => {
-		formRefs.current = formRefs.current.slice(
-			0,
-			formData.details?.length || 0
-		);
-	}, [formData.details?.length]);
->>>>>>> c14ca481
 
 	// Gunakan locations dari props atau default
 	const locationsList = locations.length ? locations : defaultLocations;
-
-<<<<<<< HEAD
     /**
      * Handler untuk mengubah satu field dari detail jadwal kerja
      */
@@ -765,563 +679,4 @@
             </div>
         </form>
     );
-=======
-	/**
-	 * Handler untuk mengubah satu field dari detail jadwal kerja
-	 */
-	const handleDetailChange = (
-		idx: number,
-		key: keyof WorkScheduleDetailItem,
-		value: string | string[] | number | null
-	) => {
-		setFormData((prev) => {
-			const details = [...(prev.details || [])];
-
-			// Gunakan nilai yang sudah ada atau default kosong
-			const currentDetail = details[idx] || {
-				...emptyWorkScheduleDetail,
-			};
-
-			// Update field yang spesifik
-			details[idx] = {
-				...currentDetail,
-				[key]: value,
-			};
-
-			return { ...prev, details };
-		});
-	};
-
-	/**
-	 * Handler khusus untuk perubahan lokasi
-	 * Akan mengisi otomatis data lokasi (lat, long, address) berdasarkan pilihan
-	 */
-	const handleLocationChange = (idx: number, locationId: string) => {
-		const selectedLocation = locationsList.find(
-			(loc) => loc.value === locationId
-		);
-
-		if (!selectedLocation) return;
-
-		setFormData((prev) => {
-			const details = [...(prev.details || [])];
-			const currentDetail = details[idx] || {
-				...emptyWorkScheduleDetail,
-			};
-
-			details[idx] = {
-				...currentDetail,
-				location_id: parseInt(locationId) || null,
-				name: selectedLocation.label,
-				latitude: selectedLocation.latitude
-					? parseFloat(selectedLocation.latitude)
-					: null,
-				longitude: selectedLocation.longitude
-					? parseFloat(selectedLocation.longitude)
-					: null,
-				address_detail: selectedLocation.label || null,
-			};
-
-			return { ...prev, details };
-		});
-	};
-
-	/**
-	 * Menambahkan detail jadwal baru
-	 */
-	const handleAddDetail = () => {
-		setFormData((prev) => {
-			const newDetails = [
-				...(prev.details || []),
-				{ ...emptyWorkScheduleDetail },
-			];
-
-			// Scroll ke form baru setelah render
-			setTimeout(() => {
-				const newIndex = newDetails.length - 1;
-				formRefs.current[newIndex]?.scrollIntoView({
-					behavior: "smooth",
-					block: "start",
-				});
-			}, 100);
-
-			return {
-				...prev,
-				details: newDetails,
-			};
-		});
-	};
-
-	/**
-	 * Menghapus detail jadwal
-	 */
-	const handleRemoveDetail = (idx: number) => {
-		setFormData((prev) => {
-			const details = [...(prev.details || [])];
-			details.splice(idx, 1);
-			return { ...prev, details };
-		});
-	};
-
-	/**
-	 * Mengirim form
-	 */
-	const handleSave = (e: React.FormEvent) => {
-		e.preventDefault();
-		onSubmit(formData);
-	};
-
-	return (
-		<form onSubmit={handleSave} className="space-y-6 max-w-4xl mx-auto">
-			{/* Basic Information di tengah */}
-			<div className="flex justify-center">
-				<div className="w-full md:w-2/3">
-					<Card className="border-none shadow-sm">
-						<CardContent className="p-6">
-							<div className="flex items-center gap-2 mb-6">
-								<CalendarClock className="h-6 w-6 text-[#6B9AC4]" />
-								<h3 className="font-semibold text-xl text-gray-800">
-									Work Schedule
-								</h3>
-							</div>
-							<div className="space-y-4">
-								<div className="space-y-2">
-									<Label
-										htmlFor="name"
-										className="text-sm font-medium"
-									>
-										Schedule Name
-									</Label>
-									<Input
-										id="name"
-										value={formData.name ?? ""}
-										onChange={(e) =>
-											setFormData((prev) => ({
-												...prev,
-												name: e.target.value,
-											}))
-										}
-										placeholder="Enter Schedule Name"
-										className="focus-visible:ring-[#6B9AC4] focus-visible:border-[#6B9AC4]"
-									/>
-								</div>
-								<div className="space-y-2">
-									<Label
-										htmlFor="work_type"
-										className="text-sm font-medium"
-									>
-										Work Type
-									</Label>
-									<Select
-										value={formData.work_type ?? ""}
-										onValueChange={(value) =>
-											setFormData((prev) => ({
-												...prev,
-												work_type: value,
-											}))
-										}
-									>
-										<SelectTrigger className="w-full text-sm font-normal bg-white border-gray-300 hover:border-[#6B9AC4] focus:border-[#6B9AC4] focus:ring-[#6B9AC4]">
-											<SelectValue placeholder="Select work type" />
-										</SelectTrigger>
-										<SelectContent className="bg-white">
-											<SelectItem
-												value="WFO"
-												className="hover:bg-[#EEF2F6]"
-											>
-												Work From Office (WFO)
-											</SelectItem>
-											<SelectItem
-												value="WFA"
-												className="hover:bg-[#EEF2F6]"
-											>
-												Work From Anywhere (WFA)
-											</SelectItem>
-											<SelectItem
-												value="HYBRID"
-												className="hover:bg-[#EEF2F6]"
-											>
-												Hybrid
-											</SelectItem>
-										</SelectContent>
-									</Select>
-								</div>
-							</div>
-						</CardContent>
-					</Card>
-				</div>
-			</div>
-
-			{/* Dynamic Work Schedule Details & CheckClock Location */}
-			{(formData.details || []).map((detail, idx) => (
-				<div
-					key={idx}
-					className="relative"
-					ref={(el) => {
-						formRefs.current[idx] = el; // Menyimpan referensi elemen
-					}}
-				>
-					{/* Card Gabungan */}
-					<Card className="border-none shadow-sm">
-						{/* Header Card dengan Tombol */}
-						<div className="flex items-center justify-between p-6 pb-0">
-							<div className="text-lg font-semibold text-gray-800">
-								Work Schedule Detail #{idx + 1}
-							</div>
-							<div className="flex items-center gap-3">
-								{(formData.details?.length ?? 1) > 1 && (
-									<Button
-										type="button"
-										variant="destructive"
-										size="sm"
-										onClick={() => handleRemoveDetail(idx)}
-									>
-										Remove
-									</Button>
-								)}
-								{(formData.details?.length ?? 1) ===
-									idx + 1 && (
-									<Button
-										type="button"
-										size="sm"
-										className="bg-[#6B9AC4] hover:bg-[#5A89B3] text-white"
-										onClick={handleAddDetail}
-									>
-										Add Data
-									</Button>
-								)}
-							</div>
-						</div>
-
-						<CardContent className="p-6">
-							<div className="grid grid-cols-1 md:grid-cols-2 gap-6">
-								{/* Work Schedule Details */}
-								<div>
-									<div className="flex items-center gap-2 mb-4">
-										<CalendarCog className="h-5 w-5 text-gray-500" />
-										<h3 className="font-semibold text-lg text-gray-800">
-											Work Schedule Details
-										</h3>
-									</div>
-									<div className="grid grid-cols-1 md:grid-cols-2 gap-6 mt-6">
-										<div className="space-y-1.5">
-											<Label
-												htmlFor={`worktype_detail-${idx}`}
-											>
-												Work Type Detail
-											</Label>
-											<Select
-												value={
-													detail.worktype_detail ?? ""
-												}
-												onValueChange={(value) =>
-													handleDetailChange(
-														idx,
-														"worktype_detail",
-														value
-													)
-												}
-											>
-												<SelectTrigger className="w-full text-sm font-normal text-gray-700 border-gray-300 hover:border-gray-400">
-													<SelectValue placeholder="Select work type detail" />
-												</SelectTrigger>
-												<SelectContent>
-													<SelectItem value="WFO">
-														Work From Office (WFO)
-													</SelectItem>
-													<SelectItem value="WFA">
-														Work From Anywhere (WFA)
-													</SelectItem>
-												</SelectContent>
-											</Select>
-										</div>
-										<div className="space-y-1.5">
-											<Label htmlFor={`work_days-${idx}`}>
-												Work Days
-											</Label>
-											<MultiSelect
-												options={daysOfWeek}
-												value={detail.work_days || []}
-												onChange={(selectedDays) =>
-													handleDetailChange(
-														idx,
-														"work_days",
-														selectedDays
-													)
-												}
-												placeholder="Select work days"
-												className="w-full text-sm font-normal text-gray-700 border-gray-300 hover:border-gray-400"
-											/>
-										</div>
-										<div className="space-y-1.5">
-											<Label
-												htmlFor={`checkin_start-${idx}`}
-											>
-												Check-in Start
-											</Label>
-											<Input
-												id={`checkin_start-${idx}`}
-												type="time"
-												value={
-													detail.checkin_start ?? ""
-												}
-												onChange={(e) =>
-													handleDetailChange(
-														idx,
-														"checkin_start",
-														e.target.value
-													)
-												}
-											/>
-										</div>
-										<div className="space-y-1.5">
-											<Label
-												htmlFor={`checkin_end-${idx}`}
-											>
-												Check-in End
-											</Label>
-											<Input
-												id={`checkin_end-${idx}`}
-												type="time"
-												value={detail.checkin_end ?? ""}
-												onChange={(e) =>
-													handleDetailChange(
-														idx,
-														"checkin_end",
-														e.target.value
-													)
-												}
-											/>
-										</div>
-										<div className="space-y-1.5">
-											<Label
-												htmlFor={`break_start-${idx}`}
-											>
-												Break Start
-											</Label>
-											<Input
-												id={`break_start-${idx}`}
-												type="time"
-												value={detail.break_start ?? ""}
-												onChange={(e) =>
-													handleDetailChange(
-														idx,
-														"break_start",
-														e.target.value
-													)
-												}
-											/>
-										</div>
-										<div className="space-y-1.5">
-											<Label htmlFor={`break_end-${idx}`}>
-												Break End
-											</Label>
-											<Input
-												id={`break_end-${idx}`}
-												type="time"
-												value={detail.break_end ?? ""}
-												onChange={(e) =>
-													handleDetailChange(
-														idx,
-														"break_end",
-														e.target.value
-													)
-												}
-											/>
-										</div>
-										<div className="space-y-1.5">
-											<Label
-												htmlFor={`checkout_start-${idx}`}
-											>
-												Check-out Start
-											</Label>
-											<Input
-												id={`checkout_start-${idx}`}
-												type="time"
-												value={
-													detail.checkout_start ?? ""
-												}
-												onChange={(e) =>
-													handleDetailChange(
-														idx,
-														"checkout_start",
-														e.target.value
-													)
-												}
-											/>
-										</div>
-										<div className="space-y-1.5">
-											<Label
-												htmlFor={`checkout_end-${idx}`}
-											>
-												Check-out End
-											</Label>
-											<Input
-												id={`checkout_end-${idx}`}
-												type="time"
-												value={
-													detail.checkout_end ?? ""
-												}
-												onChange={(e) =>
-													handleDetailChange(
-														idx,
-														"checkout_end",
-														e.target.value
-													)
-												}
-											/>
-										</div>
-									</div>
-								</div>
-
-								{/* CheckClock Location */}
-								<div>
-									<div className="flex items-center gap-2 mb-4">
-										<MapPin className="h-5 w-5 text-gray-500" />
-										<h3 className="font-semibold text-lg text-gray-800">
-											Check-Clock Location
-										</h3>
-									</div>
-									<div className="mb-4">
-										<Label className="block text-sm font-medium text-gray-700 mb-1.5">
-											Location
-										</Label>
-										<Select
-											value={
-												detail.location_id?.toString() ??
-												""
-											}
-											onValueChange={(value) =>
-												handleLocationChange(idx, value)
-											}
-										>
-											<SelectTrigger className="w-full text-sm font-normal text-gray-700 border-gray-300 hover:border-gray-400 z-10">
-												<SelectValue placeholder="Select Location" />
-											</SelectTrigger>
-											<SelectContent>
-												{locationsList.map((loc) => (
-													<SelectItem
-														key={loc.value}
-														value={loc.value}
-													>
-														{loc.label}
-													</SelectItem>
-												))}
-											</SelectContent>
-										</Select>
-									</div>
-									<div className="bg-slate-50 border border-slate-200 rounded-lg p-4 relative">
-										<div className="mb-3 text-xs text-gray-500 italic">
-											Location details (auto-filled by
-											system)
-										</div>
-										<div className="h-48 rounded-md overflow-hidden border border-slate-300 mb-4 z-0">
-											{MapComponent ? (
-												<MapComponent
-													latitude={
-														detail.latitude
-															? Number(
-																	detail.latitude
-															  )
-															: undefined
-													}
-													longitude={
-														detail.longitude
-															? Number(
-																	detail.longitude
-															  )
-															: undefined
-													}
-													radius={10}
-													interactive={false}
-												/>
-											) : (
-												<div className="flex items-center justify-center h-full text-gray-400">
-													Map Preview
-												</div>
-											)}
-										</div>
-										<div className="grid grid-cols-1 gap-4">
-											<div>
-												<Label className="block text-sm font-medium text-gray-700 mb-1.5">
-													Address Details
-												</Label>
-												<Input
-													value={
-														detail.address_detail ??
-														""
-													}
-													readOnly
-													tabIndex={-1}
-													className="bg-slate-100 mt-0 text-sm text-gray-600 cursor-not-allowed border-slate-300"
-												/>
-											</div>
-											<div className="flex flex-col sm:flex-row justify-between gap-4">
-												<div className="w-full">
-													<Label className="block text-sm font-medium text-gray-700 mb-1.5">
-														Latitude
-													</Label>
-													<Input
-														value={
-															detail.latitude?.toString() ??
-															""
-														}
-														readOnly
-														tabIndex={-1}
-														placeholder="Lat Location"
-														className="bg-slate-100 mt-0 text-sm text-gray-600 cursor-not-allowed border-slate-300"
-													/>
-												</div>
-												<div className="w-full">
-													<Label className="block text-sm font-medium text-gray-700 mb-1.5">
-														Longitude
-													</Label>
-													<Input
-														value={
-															detail.longitude?.toString() ??
-															""
-														}
-														readOnly
-														tabIndex={-1}
-														placeholder="Long Location"
-														className="bg-slate-100 mt-0 text-sm text-gray-600 cursor-not-allowed border-slate-300"
-													/>
-												</div>
-											</div>
-										</div>
-									</div>
-								</div>
-							</div>
-						</CardContent>
-					</Card>
-				</div>
-			))}
-			<div className="flex justify-end space-x-3 pt-4">
-				<Button
-					type="button"
-					variant="outline"
-					onClick={() => router.back()}
-					className="hover:bg-gray-100"
-					disabled={isLoading} // Added disabled state
-				>
-					Cancel
-				</Button>
-				<Button
-					type="submit"
-					className="bg-[#6B9AC4] hover:bg-[#5A89B3] text-white"
-					disabled={isLoading} // Added disabled state
-				>
-					{isLoading
-						? isEditMode
-							? "Updating..."
-							: "Saving..."
-						: isEditMode
-						? "Update Schedule"
-						: "Save Schedule"}{" "}
-					{/* Added loading text */}
-				</Button>
-			</div>
-		</form>
-	);
->>>>>>> c14ca481
 }