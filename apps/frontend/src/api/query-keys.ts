--- conflicted
+++ resolved
@@ -1,20 +1,19 @@
 import type { EmployeeFilters } from '@/types/employee';
 
 export const queryKeys = {
-<<<<<<< HEAD
-	auth: {
-		currentUser: ["auth", "currentUser"] as const,
-		me: ["auth", "me"] as const,
-		login: ["auth", "login"] as const,
-		register: ["auth", "register"] as const,
-		google: ["auth", "google"] as const,
-		logout: ["auth", "logout"] as const,
-		passwordResetRequest: ["auth", "passwordResetRequest"] as const,
-	},
-	users: {
-		list: ["users", "list"] as const,
-		detail: (id: string) => ["users", "detail", id] as const,
-	},
+  auth: {
+    currentUser: ['auth', 'currentUser'] as const,
+    me: ['auth', 'me'] as const,
+    login: ['auth', 'login'] as const,
+    register: ['auth', 'register'] as const,
+    google: ['auth', 'google'] as const,
+    logout: ['auth', 'logout'] as const,
+    passwordResetRequest: ['auth', 'passwordResetRequest'] as const,
+  },
+  users: {
+    list: ['users', 'list'] as const,
+    detail: (id: string) => ['users', 'detail', id] as const,
+  },
 	locations: {
 		list: ["locations", "list"] as const,
 		detail: (id: string) => ["locations", "detail", id] as const,
@@ -29,27 +28,6 @@
 		update: ["workSchedules", "update"] as const,
 		delete: ["workSchedules", "delete"] as const,
 	},
-=======
-  auth: {
-    currentUser: ['auth', 'currentUser'] as const,
-    me: ['auth', 'me'] as const,
-    login: ['auth', 'login'] as const,
-    register: ['auth', 'register'] as const,
-    google: ['auth', 'google'] as const,
-    logout: ['auth', 'logout'] as const,
-    passwordResetRequest: ['auth', 'passwordResetRequest'] as const,
-  },
-  users: {
-    list: ['users', 'list'] as const,
-    detail: (id: string) => ['users', 'detail', id] as const,
-  },
-  workSchedules: {
-    list: ['workSchedules', 'list'] as const,
-    detail: (id: number | string) => ['workSchedules', 'detail', id] as const,
-    create: ['workSchedules', 'create'] as const,
-    update: ['workSchedules', 'update'] as const,
-    delete: ['workSchedules', 'delete'] as const,
-  },
   employees: {
     list: (page: number, pageSize: number, filters?: EmployeeFilters) =>
       ['employees', 'list', page, pageSize, filters] as const,
@@ -57,5 +35,4 @@
     stats: ['employees', 'stats'] as const,
     resign: ['employees', 'resign'] as const,
   },
->>>>>>> 1ed8f402
 } as const;