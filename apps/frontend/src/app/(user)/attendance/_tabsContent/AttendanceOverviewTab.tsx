--- conflicted
+++ resolved
@@ -67,440 +67,6 @@
 // Removed formatTimeToLocal - using formatTime from utils for consistency
 
 export default function AttendanceOverviewTab() {
-<<<<<<< HEAD
-  const {
-    checkClockData,
-    clockIn,
-    clockOut,
-    isClockingIn,
-    isClockingOut,
-    currentEmployee,
-    workSchedule,
-    workScheduleId,
-  } = useCheckClock();
-
-  const [openSheet, setOpenSheet] = useState(false);
-  const [selectedData, setSelectedData] = useState<Attendance | null>(null);
-  const [openDialog, setOpenDialog] = useState(false);
-  const [dialogActionType, setDialogActionType] = useState<'clock-in' | 'clock-out'>('clock-in');
-  const [dialogTitle, setDialogTitle] = useState('Add Attendance Data');
-  const [columnFilters, setColumnFilters] = useState<ColumnFiltersState>([]);
-
-  const [filters, setFilters] = useState({
-    date: '',
-    attendanceStatus: '',
-  });
-
-  const filteredData = useMemo(() => {
-    return filterAttendanceData(checkClockData, filters);
-  }, [checkClockData, filters]);
-
-  const [{ pageIndex, pageSize }, setPagination] = useState<PaginationState>({
-    pageIndex: 0,
-    pageSize: 10,
-  });
-
-  const pagination = useMemo(
-    () => ({
-      pageIndex,
-      pageSize,
-    }),
-    [pageIndex, pageSize],
-  );
-
-  const form = useForm<AttendanceFormData>({
-    defaultValues: {
-      attendance_type: 'clock-in',
-      clock_in_request: {
-        employee_id: 0,
-        work_schedule_id: 0,
-        clock_in_lat: 0,
-        clock_in_long: 0,
-      },
-      clock_out_request: {
-        employee_id: 0,
-        clock_out_lat: 0,
-        clock_out_long: 0,
-      },
-    },
-  });
-
-  const { reset, setValue, watch } = form;
-  const formData = watch();
-
-  const handleViewDetails = useCallback(
-    (id: number) => {
-      const data = filteredData.find((item: Attendance) => item.id === id);
-      if (data) {
-        setSelectedData(data);
-        setOpenSheet(true);
-      }
-    },
-    [filteredData],
-  );
-
-  const onSubmit = (data: AttendanceFormData) => {
-    if (data.attendance_type === 'clock-in' && data.clock_in_request) {
-      clockIn(data.clock_in_request, {
-        onSuccess: () => {
-          setOpenDialog(false);
-          reset();
-        },
-        onError: (error) => {
-          console.error('Clock-in failed:', error);
-        },
-      });
-    } else if (data.attendance_type === 'clock-out' && data.clock_out_request) {
-      clockOut(data.clock_out_request, {
-        onSuccess: () => {
-          setOpenDialog(false);
-          reset();
-        },
-        onError: (error) => {
-          console.error('Clock-out failed:', error);
-        },
-      });
-    }
-  };
-
-  const handleApplyFilters = (newFilters: { date?: string; attendanceStatus?: string }) => {
-    setFilters({
-      date: newFilters.date || '',
-      attendanceStatus: newFilters.attendanceStatus || '',
-    });
-    setPagination((prev) => ({ ...prev, pageIndex: 0 }));
-  };
-
-  const handleResetFilters = () => {
-    setFilters({
-      date: '',
-      attendanceStatus: '',
-    });
-    setPagination((prev) => ({ ...prev, pageIndex: 0 }));
-  };
-
-  const openDialogHandler = (action: 'clock-in' | 'clock-out') => {
-    if (!currentEmployee) {
-      return;
-    }
-
-    reset();
-    setDialogActionType(action);
-    let title = 'Record Attendance';
-
-    const now = new Date();
-    const currentDate = now.toISOString().split('T')[0];
-
-    const employeeWorkScheduleId = workScheduleId || 1;
-
-    if (action === 'clock-in') {
-      title = 'Record Clock-In';
-      setValue('attendance_type', 'clock-in');
-      setValue('clock_in_request', {
-        employee_id: currentEmployee.id,
-        work_schedule_id: employeeWorkScheduleId,
-        date: currentDate,
-        clock_in_lat: 0,
-        clock_in_long: 0,
-      });
-    } else if (action === 'clock-out') {
-      title = 'Record Clock-Out';
-      setValue('attendance_type', 'clock-out');
-      setValue('clock_out_request', {
-        employee_id: currentEmployee.id,
-        date: currentDate,
-        clock_out_lat: 0,
-        clock_out_long: 0,
-      });
-    }
-
-    setDialogTitle(title);
-
-    if (navigator.geolocation) {
-      navigator.geolocation.getCurrentPosition(
-        (position) => {
-          if (action === 'clock-in') {
-            setValue('clock_in_request', {
-              employee_id: currentEmployee.id,
-              work_schedule_id: employeeWorkScheduleId,
-              date: currentDate,
-              clock_in_lat: position.coords.latitude,
-              clock_in_long: position.coords.longitude,
-            });
-          } else {
-            setValue('clock_out_request', {
-              employee_id: currentEmployee.id,
-              date: currentDate,
-              clock_out_lat: position.coords.latitude,
-              clock_out_long: position.coords.longitude,
-            });
-          }
-        },
-        (error) => {
-          console.error('Error getting location:', error);
-        },
-      );
-    }
-
-    setOpenDialog(true);
-  };
-
-  const columns: ColumnDef<Attendance>[] = useMemo(
-    () => [
-      {
-        header: 'No.',
-        cell: ({ row, table }) => {
-          const { pageIndex, pageSize } = table.getState().pagination;
-          // Gunakan row index yang benar dalam konteks halaman saat ini
-          const currentPageRows = table.getRowModel().rows;
-          const rowIndexInPage = currentPageRows.findIndex((r) => r.id === row.id);
-          const rowNumber = pageIndex * pageSize + rowIndexInPage + 1;
-
-          return rowNumber;
-        },
-        meta: {
-          className: 'max-w-[80px]',
-        },
-      },
-      {
-        header: 'Date',
-        accessorKey: 'date',
-        cell: ({ row }) => {
-          const date = new Date(row.original.date);
-          return date.toLocaleDateString('en-US', {
-            year: 'numeric',
-            month: 'long',
-            day: '2-digit',
-          });
-        },
-      },
-      {
-        header: 'Clock In',
-        accessorKey: 'clock_in',
-        cell: ({ row }) => {
-          return formatTimeOnly(row.original.clock_in, row.original.date);
-        },
-      },
-      {
-        header: 'Clock Out',
-        accessorKey: 'clock_out',
-        cell: ({ row }) => {
-          return formatTimeOnly(row.original.clock_out, row.original.date);
-        },
-      },
-      {
-        header: 'Location',
-        cell: ({ row }) => {
-          const { clock_in_lat, clock_in_long } = row.original;
-          return clock_in_lat && clock_in_long ? `${clock_in_lat}, ${clock_in_long}` : '-';
-        },
-      },
-      {
-        header: 'Work Hours',
-        accessorKey: 'work_hours',
-        cell: ({ row }) => {
-          return row.original.work_hours ? formatDecimalHoursToTime(row.original.work_hours) : '-';
-        },
-      },
-      {
-        header: 'Status',
-        accessorKey: 'status',
-        cell: ({ row }) => {
-          const item = row.original;
-          const bgColor = getStatusStyle(item.status);
-          const displayStatus = getDisplayStatus(item.status);
-
-          return (
-            <Badge className={`rounded-md text-sm font-medium ${bgColor} text-white`}>
-              {displayStatus}
-            </Badge>
-          );
-        },
-      },
-      {
-        header: 'Details',
-        accessorKey: 'id',
-        cell: ({ row }) => (
-          <Button
-            variant='default'
-            size='sm'
-            className='bg-blue-500 px-6 text-white hover:bg-blue-600'
-            onClick={() => handleViewDetails(Number(row.original.id))}
-          >
-            <Eye className='mr-1 h-4 w-4' />
-            View
-          </Button>
-        ),
-      },
-    ],
-    [handleViewDetails],
-  );
-
-  const table = useReactTable({
-    data: filteredData,
-    columns,
-    getCoreRowModel: getCoreRowModel(),
-    getPaginationRowModel: getPaginationRowModel(),
-    getFilteredRowModel: getFilteredRowModel(),
-    state: {
-      pagination,
-      columnFilters,
-    },
-    onPaginationChange: setPagination,
-    onColumnFiltersChange: setColumnFilters,
-    manualPagination: false,
-    pageCount: Math.ceil(filteredData.length / pageSize),
-  });
-
-  return (
-    <>
-      <Card className='border border-slate-200 bg-white shadow-sm dark:border-slate-700 dark:bg-slate-900'>
-        <CardContent>
-          <header className='mb-6 flex flex-col gap-6'>
-            <div className='flex flex-col items-start justify-between gap-4 md:flex-row md:items-center'>
-              <h2 className='text-xl font-semibold text-slate-800 dark:text-slate-100'>
-                Attendance Overview
-              </h2>
-              <div className='flex flex-wrap gap-2'>
-                <Button
-                  variant='outline'
-                  className='gap-2 border-green-500 bg-green-500 text-white hover:bg-green-600'
-                  onClick={() => openDialogHandler('clock-in')}
-                  disabled={isClockingIn || !currentEmployee}
-                >
-                  <LogIn className='h-4 w-4' />
-                  {isClockingIn ? 'Clocking In...' : 'Clock In'}
-                </Button>
-                <Button
-                  variant='outline'
-                  className='gap-2 border-red-500 bg-red-500 text-white hover:bg-red-600'
-                  onClick={() => openDialogHandler('clock-out')}
-                  disabled={isClockingOut || !currentEmployee}
-                >
-                  <LogOut className='h-4 w-4' />
-                  {isClockingOut ? 'Clocking Out...' : 'Clock Out'}
-                </Button>
-              </div>
-            </div>
-          </header>
-
-          {/* Filter Component */}
-          <div className='mb-6'>
-            <AttendanceFilter
-              currentFilters={filters}
-              onApplyFilters={handleApplyFilters}
-              onResetFilters={handleResetFilters}
-              isVisible={true}
-            />
-          </div>
-
-          {/* Filter Summary */}
-          {(filters.date || filters.attendanceStatus) && (
-            <div className='mb-4 rounded-lg border border-blue-200 bg-blue-50 p-3 dark:border-blue-800 dark:bg-blue-950'>
-              <div className='flex items-center justify-between'>
-                <div className='flex items-center gap-2'>
-                  <Filter className='h-4 w-4 text-blue-600 dark:text-blue-400' />
-                  <span className='text-sm text-blue-800 dark:text-blue-200'>
-                    {getFilterSummary(filters)}
-                  </span>
-                </div>
-                <span className='text-sm font-medium text-blue-600 dark:text-blue-400'>
-                  {filteredData.length} of {checkClockData.length} records
-                </span>
-              </div>
-            </div>
-          )}
-
-          <DataTable table={table} />
-
-          <footer className='mt-4 flex flex-col items-center justify-between gap-4 md:flex-row'>
-            <PageSizeComponent table={table} />
-            <PaginationComponent table={table} />
-          </footer>
-        </CardContent>
-      </Card>
-
-      {/* Detail Sheet */}
-      <Sheet open={openSheet} onOpenChange={setOpenSheet}>
-        <SheetContent className='w-[100%] overflow-y-auto bg-slate-50 sm:max-w-2xl'>
-          <SheetHeader className='border-b pb-4'>
-            <SheetTitle className='text-xl font-semibold text-slate-800'>
-              Attendance Details
-            </SheetTitle>
-          </SheetHeader>
-          {selectedData && (
-            <div className='mx-2 space-y-6 text-sm sm:mx-4'>
-              <div className='mb-6 rounded-lg bg-white p-6 shadow-md'>
-                <h3 className='mb-1 text-lg font-bold text-slate-700'>
-                  {new Date(selectedData.date).toLocaleDateString('en-US', {
-                    year: 'numeric',
-                    month: 'long',
-                    day: '2-digit',
-                  })}
-                </h3>
-                <p className='text-sm text-slate-500'>Attendance Record</p>
-              </div>
-              <div className='rounded-lg bg-white p-6 shadow-md'>
-                <h4 className='text-md mb-4 border-b pb-2 font-semibold text-slate-700'>
-                  Time Information
-                </h4>
-                <div className='grid grid-cols-1 gap-x-6 gap-y-4 md:grid-cols-2'>
-                  <div>
-                    <p className='text-xs font-medium text-slate-500'>Check-In</p>
-                    <p className='text-slate-700'>
-                      {formatTimeToLocal(selectedData.clock_in, selectedData.date)}
-                    </p>
-                  </div>
-                  <div>
-                    <p className='text-xs font-medium text-slate-500'>Check-Out</p>
-                    <p className='text-slate-700'>
-                      {formatTimeToLocal(selectedData.clock_out, selectedData.date)}
-                    </p>
-                  </div>
-                  <div>
-                    <p className='text-xs font-medium text-slate-500'>Work Hours</p>
-                    <p className='text-slate-700'>
-                      {selectedData.work_hours
-                        ? formatDecimalHoursToTime(selectedData.work_hours)
-                        : '-'}
-                    </p>
-                  </div>
-                  <div>
-                    <p className='text-xs font-medium text-slate-500'>Status</p>
-                    <p className='text-slate-700'>{selectedData.status}</p>
-                  </div>
-                  <div className='col-span-1 md:col-span-2'>
-                    <p className='text-xs font-medium text-slate-500'>Location</p>
-                    <p className='text-slate-700'>
-                      {selectedData.clock_in_lat && selectedData.clock_in_long
-                        ? `${selectedData.clock_in_lat}, ${selectedData.clock_in_long}`
-                        : '-'}
-                    </p>
-                  </div>
-				  <div>
-                    <p className='text-xs font-medium text-slate-500'>Leave Type</p>
-                    <p className='text-slate-700'>{selectedData.status}</p>
-                  </div>
-                </div>
-              </div>
-            </div>
-          )}
-        </SheetContent>
-      </Sheet>
-
-      {/* Dialogs */}
-      <ClockInOutDialog
-        open={openDialog}
-        onOpenChange={setOpenDialog}
-        dialogTitle={dialogTitle}
-        actionType={dialogActionType}
-        formMethods={form}
-        onSubmit={onSubmit}
-        workSchedule={workSchedule}
-      />
-    </>
-  );
-=======
 	const {
 		checkClockData,
 		clockIn,
@@ -923,5 +489,4 @@
 			/>
 		</>
 	);
->>>>>>> d0803298
 }