import {
	Dialog,
	DialogContent,
	DialogHeader,
	DialogTitle,
	DialogDescription,
} from "@/components/ui/dialog";
import { Card, CardContent } from "@/components/ui/card";
import WorkTypeBadge from "@/components/workTypeBadge";
import { WorkType } from "@/const/work";
<<<<<<< HEAD
import { WorkScheduleDetailItem } from "@/types/work-schedule.types"; // Updated import to use API type

interface WorkScheduleDetailDialogProps {
    open: boolean;
    onOpenChange: (open: boolean) => void;
    scheduleName?: string;
    workScheduleType?: string;
    workScheduleDetails: WorkScheduleDetailItem[]; // Updated type to use API type
=======
import { WorkScheduleDetailItem } from "@/types/work-schedule.types";

interface WorkScheduleDetailDialogProps {
	open: boolean;
	onOpenChange: (open: boolean) => void;
	scheduleName?: string;
	workScheduleType?: string;
	workScheduleDetails: WorkScheduleDetailItem[];
>>>>>>> c14ca481
}

const WorkScheduleDetailDialog = ({
	open,
	onOpenChange,
	scheduleName,
	workScheduleType,
	workScheduleDetails,
}: WorkScheduleDetailDialogProps) => {
<<<<<<< HEAD
    // Define day order for sorting (Monday to Sunday)
    const dayOrder = ['Monday', 'Tuesday', 'Wednesday', 'Thursday', 'Friday', 'Saturday', 'Sunday'];

    // Flatten details: satu hari = satu baris
    const flattenDetails = (details: WorkScheduleDetailItem[]) => { // Updated type to use API type
        const result: Array<WorkScheduleDetailItem & { singleDay: string }> = [];
        details.forEach((detail) => {
            if (Array.isArray(detail.workdays)) {
                detail.workdays.forEach((day) => {
                    result.push({ ...detail, singleDay: day });
                });
            } else {
                result.push({ ...detail, singleDay: detail.workdays || "-" });
            }
        });

        // Sort by day order (Monday to Sunday)
        return result.sort((a, b) => {
            const dayIndexA = dayOrder.indexOf(a.singleDay);
            const dayIndexB = dayOrder.indexOf(b.singleDay);

            // If day is not found in dayOrder, put it at the end
            if (dayIndexA === -1 && dayIndexB === -1) return 0;
            if (dayIndexA === -1) return 1;
            if (dayIndexB === -1) return -1;

            return dayIndexA - dayIndexB;
        });
    };
    const flattenedDetails = flattenDetails(workScheduleDetails);
=======
	// Flatten details: satu hari = satu baris
	const flattenDetails = (details: WorkScheduleDetailItem[]) => {
		const result: Array<
			WorkScheduleDetailItem & { singleDay: string }
		> = [];
		details.forEach((detail) => {
			if (Array.isArray(detail.work_days)) {
				detail.work_days.forEach((day: string) => {
					result.push({ ...detail, singleDay: day });
				});
			} else {
				result.push({ ...detail, singleDay: "-" });
			}
		});
		return result;
	};
	const flattenedDetails = flattenDetails(workScheduleDetails);
>>>>>>> c14ca481

	// Helper format waktu
	const formatTimeRange = (start?: string, end?: string) => {
		if (!start && !end) return "-";
		return `${start || "--:--"} - ${end || "--:--"}`;
	};

	return (
		<Dialog open={open} onOpenChange={onOpenChange}>
			<DialogContent className="max-w-[calc(100vw-2rem)] sm:max-w-4xl">
				<DialogHeader>
					<DialogTitle>Work Schedule Detail</DialogTitle>
					<DialogDescription>
						Detail jadwal kerja untuk schedule:{" "}
						<strong>{scheduleName}</strong> ({workScheduleType})
					</DialogDescription>
				</DialogHeader>
				<Card className="border-none shadow-sm py-0">
					<CardContent className="p-6">
						<div className="border rounded-md overflow-x-auto">
							<table className="w-full text-sm table-fixed">
								<colgroup>
									<col className="w-24" />
									<col className="w-28" />
									<col className="w-32" />
									<col className="w-32" />
									<col className="w-32" />
									<col className="w-40" />
								</colgroup>
								<thead>
									<tr className="bg-slate-50">
										<th className="py-2 px-3 text-left whitespace-nowrap">
											Hari
										</th>
										<th className="py-2 px-3 text-left whitespace-nowrap">
											Work Type
										</th>
										<th className="py-2 px-3 text-left whitespace-nowrap">
											Check-in
										</th>
										<th className="py-2 px-3 text-left whitespace-nowrap">
											Break
										</th>
										<th className="py-2 px-3 text-left whitespace-nowrap">
											Check-out
										</th>
										<th className="py-2 px-3 text-left whitespace-nowrap">
											Location
										</th>
									</tr>
								</thead>
								<tbody>
									{flattenedDetails.length === 0 ? (
										<tr>
											<td
												colSpan={6}
												className="text-center py-4 text-slate-400"
											>
												No details available.
											</td>
										</tr>
									) : (
										flattenedDetails.map((detail, idx) => (
											<tr
												key={idx}
												className="border-b last:border-b-0"
											>
												<td className="py-2 px-3 font-medium whitespace-nowrap">
													{detail.singleDay}
												</td>
												<td className="py-2 px-3 whitespace-nowrap">
													<WorkTypeBadge
														workType={
															detail.worktype_detail as WorkType
														}
													/>
												</td>
												<td className="py-2 px-3 whitespace-nowrap">
													{formatTimeRange(
														detail.checkin_start ??
															undefined,
														detail.checkin_end ??
															undefined
													)}
												</td>
												<td className="py-2 px-3 whitespace-nowrap">
													{formatTimeRange(
														detail.break_start ??
															undefined,
														detail.break_end ??
															undefined
													)}
												</td>
												<td className="py-2 px-3 whitespace-nowrap">
													{formatTimeRange(
														detail.checkout_start ??
															undefined,
														detail.checkout_end ??
															undefined
													)}
												</td>
												<td
													className="py-2 px-3 max-w-[10rem] truncate"
													title={detail.name || "-"}
												>
													{detail.name || "-"}
												</td>
											</tr>
										))
									)}
								</tbody>
							</table>
						</div>
					</CardContent>
				</Card>
			</DialogContent>
		</Dialog>
	);
};

export default WorkScheduleDetailDialog;<|MERGE_RESOLUTION|>--- conflicted
+++ resolved
@@ -8,16 +8,6 @@
 import { Card, CardContent } from "@/components/ui/card";
 import WorkTypeBadge from "@/components/workTypeBadge";
 import { WorkType } from "@/const/work";
-<<<<<<< HEAD
-import { WorkScheduleDetailItem } from "@/types/work-schedule.types"; // Updated import to use API type
-
-interface WorkScheduleDetailDialogProps {
-    open: boolean;
-    onOpenChange: (open: boolean) => void;
-    scheduleName?: string;
-    workScheduleType?: string;
-    workScheduleDetails: WorkScheduleDetailItem[]; // Updated type to use API type
-=======
 import { WorkScheduleDetailItem } from "@/types/work-schedule.types";
 
 interface WorkScheduleDetailDialogProps {
@@ -26,7 +16,6 @@
 	scheduleName?: string;
 	workScheduleType?: string;
 	workScheduleDetails: WorkScheduleDetailItem[];
->>>>>>> c14ca481
 }
 
 const WorkScheduleDetailDialog = ({
@@ -36,7 +25,6 @@
 	workScheduleType,
 	workScheduleDetails,
 }: WorkScheduleDetailDialogProps) => {
-<<<<<<< HEAD
     // Define day order for sorting (Monday to Sunday)
     const dayOrder = ['Monday', 'Tuesday', 'Wednesday', 'Thursday', 'Friday', 'Saturday', 'Sunday'];
 
@@ -67,25 +55,6 @@
         });
     };
     const flattenedDetails = flattenDetails(workScheduleDetails);
-=======
-	// Flatten details: satu hari = satu baris
-	const flattenDetails = (details: WorkScheduleDetailItem[]) => {
-		const result: Array<
-			WorkScheduleDetailItem & { singleDay: string }
-		> = [];
-		details.forEach((detail) => {
-			if (Array.isArray(detail.work_days)) {
-				detail.work_days.forEach((day: string) => {
-					result.push({ ...detail, singleDay: day });
-				});
-			} else {
-				result.push({ ...detail, singleDay: "-" });
-			}
-		});
-		return result;
-	};
-	const flattenedDetails = flattenDetails(workScheduleDetails);
->>>>>>> c14ca481
 
 	// Helper format waktu
 	const formatTimeRange = (start?: string, end?: string) => {
