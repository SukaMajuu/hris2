'use client';

import { useParams } from 'next/navigation';
import { useEmployeeManagement } from '../_hooks/useEmployeeManagement';
import Image from 'next/image';
import { Button } from '@/components/ui/button';
import Link from 'next/link';
import { useState } from 'react';
import { Card, CardContent, CardHeader } from '@/components/ui/card';
import { Input } from '@/components/ui/input';

export default function Page() {
  const params = useParams();
  const id = Number(params.id);

  const { employees } = useEmployeeManagement();
  const employee = employees.find((e) => e.id === id);

  const [activeTab, setActiveTab] = useState<'personal' | 'document'>('personal');

  if (!employee) {
    return <div className='p-4'>Employee not found.</div>;
  }

  return (
    <div className='space-y-4 p-4'>
      <div className='flex flex-col items-center gap-4 rounded-lg bg-white p-4 shadow md:flex-row'>
        <div className='flex h-20 w-20 items-center justify-center rounded-full border-2'>
          <Image
            src='/logo.png'
            alt='Company Logo'
            width={80}
            height={80}
            className='object-fill'
          />
        </div>
        <div className='flex-1'>
          <div className='text-lg font-bold'>{employee.name}</div>
          <div className='text-gray-500'>{employee.position}</div>
        </div>
        <div className='flex flex-row gap-15 text-sm'>
          <div>
            <span className='font-semibold'>Employee Code:</span> {employee.id}
          </div>
          <div>
            <span className='font-semibold'>Branch:</span> {employee.branch}
          </div>
        </div>
      </div>

      <div className='mb-2 flex flex-col items-start gap-2 text-sm text-gray-600 sm:flex-row sm:items-center'>
        <Button
          className={`hover:text-gray w-full hover:cursor-pointer hover:bg-gray-200 sm:w-auto ${
            activeTab === 'personal' ? 'font-bold' : ''
          }`}
          variant='ghost'
          onClick={() => setActiveTab('personal')}
        >
          Employee Information
        </Button>
        <span className='hidden sm:inline'>|</span>
        <Button
          className={`hover:text-gray w-full hover:cursor-pointer hover:bg-gray-200 sm:w-auto ${
            activeTab === 'document' ? 'font-bold' : ''
          }`}
          variant='ghost'
          onClick={() => setActiveTab('document')}
        >
          Employee Document
        </Button>
      </div>

      {activeTab === 'personal' && (
        <div className='grid grid-cols-1 gap-4 md:grid-cols-2'>
          <Card className='border-none bg-white px-4 py-6 shadow'>
            <CardHeader className='mb-2 flex justify-between border-none font-semibold'>
              Personal Information
              <span className='cursor-pointer text-blue-500'>✎</span>
            </CardHeader>
<<<<<<< HEAD
            <CardContent className='grid grid-cols-1 gap-x-5 gap-y-5 border-none text-sm sm:grid-cols-2'>
=======
            <CardContent className='grid grid-cols-1 gap-x-4 gap-y-6 border-none text-sm sm:grid-cols-2 '>
>>>>>>> 5bc564d9
              <div>
                <span className='font-semibold'>NIK</span>
                <Input disabled type='text' placeholder='Enter NIK' value='' />
              </div>
              <div>
                <span className='font-semibold'>Gender</span>
                <Input disabled type='text' placeholder='Enter Gender' value={employee.gender} />
              </div>
              <div>
                <span className='font-semibold'>Place of Birth</span>
                <Input disabled type='text' placeholder='Enter Place of Birth' value='' />
              </div>
              <div>
                <span className='font-semibold'>Date of Birth</span>
                <Input disabled type='text' placeholder='Enter Date of Birth' value='' />
              </div>
              <div>
                <span className='font-semibold'>Last Education</span>
                <Input
                  disabled
                  type='text'
                  placeholder='Enter Last Education'
                  value=''
                  className='border-secondary'
                />
              </div>
              <div>
                <span className='font-semibold'>Phone Number</span>
                <Input
                  disabled
                  type='text'
                  placeholder='Enter Phone Number'
                  value={employee.phone}
                />
              </div>
            </CardContent>
          </Card>
          <Card className='border-none bg-white px-4 py-6 shadow'>
            <CardHeader className='mb-2 flex justify-between border-none font-semibold'>
              Additional Information
              <span className='cursor-pointer text-blue-500'>✎</span>
            </CardHeader>
<<<<<<< HEAD
            <CardContent className='grid grid-cols-1 gap-x-5 gap-y-5 border-none text-sm sm:grid-cols-2'>
=======
            <CardContent className='grid grid-cols-1 gap-x-4 gap-y-6 border-none text-sm sm:grid-cols-2'>
>>>>>>> 5bc564d9
              <div>
                <span className='font-semibold'>Contract Type</span>
                <Input disabled type='text' placeholder='Enter Contract Type' value='' />
              </div>
              <div>
                <span className='font-semibold'>Grade</span>
                <Input disabled type='text' placeholder='Enter Grade' value='' />
              </div>
              <div>
                <span className='font-semibold'>Bank</span>
                <Input disabled type='text' placeholder='Enter Bank' value='' />
              </div>
              <div>
                <span className='font-semibold'>Account Number</span>
                <Input disabled type='text' placeholder='Enter Account Number' value='' />
              </div>
              <div>
                <span className='font-semibold'>Account Name</span>
                <Input disabled type='text' placeholder='Enter Account Name' value='' />
              </div>
              <div>
                <span className='font-semibold'>SP</span>
                <Input disabled type='text' placeholder='Enter SP' value='' />
              </div>
            </CardContent>
          </Card>
        </div>
      )}

      {activeTab === 'document' && (
        <Card className='border-none bg-white p-4 shadow'>
          <CardHeader className='mb-2 flex justify-between font-semibold'>
            Document Information
            <span className='cursor-pointer text-blue-500'>✎</span>
          </CardHeader>
          <CardContent className='grid grid-cols-1 gap-6 text-sm sm:grid-cols-2 lg:grid-cols-4'>
            {[1, 2, 3, 4].map((idx) => (
              <div key={idx}>
                <div className='font-semibold'>Certification</div>
                <Input disabled type='file' placeholder='Enter Certification' value='' />
              </div>
            ))}
          </CardContent>
          <div className='mt-4 flex justify-end'></div>
        </Card>
      )}

      <Link href='/employee-management' className='flex justify-end'>
        <Button className='bg-secondary rounded px-4 py-1 hover:cursor-pointer'>Close</Button>
      </Link>
    </div>
  );
}<|MERGE_RESOLUTION|>--- conflicted
+++ resolved
@@ -51,6 +51,7 @@
       <div className='mb-2 flex flex-col items-start gap-2 text-sm text-gray-600 sm:flex-row sm:items-center'>
         <Button
           className={`hover:text-gray w-full hover:cursor-pointer hover:bg-gray-200 sm:w-auto ${
+          className={`hover:text-gray w-full hover:cursor-pointer hover:bg-gray-200 sm:w-auto ${
             activeTab === 'personal' ? 'font-bold' : ''
           }`}
           variant='ghost'
@@ -77,11 +78,8 @@
               Personal Information
               <span className='cursor-pointer text-blue-500'>✎</span>
             </CardHeader>
-<<<<<<< HEAD
             <CardContent className='grid grid-cols-1 gap-x-5 gap-y-5 border-none text-sm sm:grid-cols-2'>
-=======
             <CardContent className='grid grid-cols-1 gap-x-4 gap-y-6 border-none text-sm sm:grid-cols-2 '>
->>>>>>> 5bc564d9
               <div>
                 <span className='font-semibold'>NIK</span>
                 <Input disabled type='text' placeholder='Enter NIK' value='' />
@@ -124,11 +122,8 @@
               Additional Information
               <span className='cursor-pointer text-blue-500'>✎</span>
             </CardHeader>
-<<<<<<< HEAD
             <CardContent className='grid grid-cols-1 gap-x-5 gap-y-5 border-none text-sm sm:grid-cols-2'>
-=======
             <CardContent className='grid grid-cols-1 gap-x-4 gap-y-6 border-none text-sm sm:grid-cols-2'>
->>>>>>> 5bc564d9
               <div>
                 <span className='font-semibold'>Contract Type</span>
                 <Input disabled type='text' placeholder='Enter Contract Type' value='' />
