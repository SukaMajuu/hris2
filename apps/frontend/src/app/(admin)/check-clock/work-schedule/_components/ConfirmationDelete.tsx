import {
	AlertDialog,
	AlertDialogAction,
	AlertDialogCancel,
	AlertDialogContent,
	AlertDialogDescription,
	AlertDialogFooter,
	AlertDialogHeader,
	AlertDialogTitle,
} from "@/components/ui/alert-dialog";

import type { WorkSchedule } from "@/types/work-schedule.types";

interface ConfirmationDeleteProps {
<<<<<<< HEAD
    isDeleteDialogOpen: boolean;
    handleCloseDeleteDialog: () => void;
    handleConfirmDelete: () => void;
    workScheduleToDelete: WorkSchedule | null;
=======
	isDeleteDialogOpen: boolean;
	handleCloseDeleteDialog: () => void;
	handleConfirmDelete: () => void;
	workScheduleToDelete: WorkSchedule;
>>>>>>> c14ca481
}

const ConfirmationDelete = ({
	isDeleteDialogOpen,
	handleCloseDeleteDialog,
	handleConfirmDelete,
	workScheduleToDelete,
}: ConfirmationDeleteProps) => {
<<<<<<< HEAD
    return (
        <AlertDialog
            open={isDeleteDialogOpen}
            onOpenChange={handleCloseDeleteDialog}
        >
            <AlertDialogContent>
                <AlertDialogHeader>
                    <AlertDialogTitle>Are you sure?</AlertDialogTitle>                    <AlertDialogDescription>
                        This action cannot be undone. This will permanently
                        delete the work schedule &quot;
                        <strong>{workScheduleToDelete?.name || ""}</strong>
                        &quot; and all associated data.
                    </AlertDialogDescription>
                </AlertDialogHeader>
                <AlertDialogFooter>
                    <AlertDialogCancel onClick={handleCloseDeleteDialog}>
                        Cancel
                    </AlertDialogCancel>
                    <AlertDialogAction
                        className="bg-destructive hover:bg-destructive/90 text-white"
                        onClick={handleConfirmDelete}
                    >
                        Delete Work Schedule
                    </AlertDialogAction>
                </AlertDialogFooter>
            </AlertDialogContent>
        </AlertDialog>
    );
=======
	return (
		<AlertDialog
			open={isDeleteDialogOpen}
			onOpenChange={handleCloseDeleteDialog}
		>
			<AlertDialogContent>
				<AlertDialogHeader>
					<AlertDialogTitle>Are you sure?</AlertDialogTitle>
					<AlertDialogDescription>
						This action cannot be undone. This will permanently
						delete the work schedule &quot;
						<strong>{workScheduleToDelete?.name || ""}</strong>
						&quot; and all associated data.
					</AlertDialogDescription>
				</AlertDialogHeader>
				<AlertDialogFooter>
					<AlertDialogCancel onClick={handleCloseDeleteDialog}>
						Cancel
					</AlertDialogCancel>
					<AlertDialogAction
						className="bg-destructive hover:bg-destructive/90 text-white"
						onClick={handleConfirmDelete}
					>
						Delete Work Schedule
					</AlertDialogAction>
				</AlertDialogFooter>
			</AlertDialogContent>
		</AlertDialog>
	);
>>>>>>> c14ca481
};

export default ConfirmationDelete;<|MERGE_RESOLUTION|>--- conflicted
+++ resolved
@@ -12,17 +12,10 @@
 import type { WorkSchedule } from "@/types/work-schedule.types";
 
 interface ConfirmationDeleteProps {
-<<<<<<< HEAD
-    isDeleteDialogOpen: boolean;
-    handleCloseDeleteDialog: () => void;
-    handleConfirmDelete: () => void;
-    workScheduleToDelete: WorkSchedule | null;
-=======
 	isDeleteDialogOpen: boolean;
 	handleCloseDeleteDialog: () => void;
 	handleConfirmDelete: () => void;
 	workScheduleToDelete: WorkSchedule;
->>>>>>> c14ca481
 }
 
 const ConfirmationDelete = ({
@@ -31,36 +24,6 @@
 	handleConfirmDelete,
 	workScheduleToDelete,
 }: ConfirmationDeleteProps) => {
-<<<<<<< HEAD
-    return (
-        <AlertDialog
-            open={isDeleteDialogOpen}
-            onOpenChange={handleCloseDeleteDialog}
-        >
-            <AlertDialogContent>
-                <AlertDialogHeader>
-                    <AlertDialogTitle>Are you sure?</AlertDialogTitle>                    <AlertDialogDescription>
-                        This action cannot be undone. This will permanently
-                        delete the work schedule &quot;
-                        <strong>{workScheduleToDelete?.name || ""}</strong>
-                        &quot; and all associated data.
-                    </AlertDialogDescription>
-                </AlertDialogHeader>
-                <AlertDialogFooter>
-                    <AlertDialogCancel onClick={handleCloseDeleteDialog}>
-                        Cancel
-                    </AlertDialogCancel>
-                    <AlertDialogAction
-                        className="bg-destructive hover:bg-destructive/90 text-white"
-                        onClick={handleConfirmDelete}
-                    >
-                        Delete Work Schedule
-                    </AlertDialogAction>
-                </AlertDialogFooter>
-            </AlertDialogContent>
-        </AlertDialog>
-    );
-=======
 	return (
 		<AlertDialog
 			open={isDeleteDialogOpen}
@@ -90,7 +53,6 @@
 			</AlertDialogContent>
 		</AlertDialog>
 	);
->>>>>>> c14ca481
 };
 
 export default ConfirmationDelete;