--- conflicted
+++ resolved
@@ -856,329 +856,7 @@
                                         type: string
                                         example: "Internal Server Error"
 
-<<<<<<< HEAD
-    /work_schedules:
-        get:
-            tags: [Work Schedules]
-            summary: Get all work schedules
-            responses:
-                200:
-                    description: List of work schedules retrieved successfully
-                    content:
-                        application/json:
-                            schema:
-                                type: object
-                                properties:
-                                    status:
-                                        type: integer
-                                        example: 200
-                                    message:
-                                        type: string
-                                        example: "Work schedules retrieved successfully"
-                                    data:
-                                        type: array
-                                        items:
-                                            $ref: "#/components/schemas/Work schedule"
-                500:
-                    description: Internal server error
-                    content:
-                        application/json:
-                            schema:
-                                type: object
-                                properties:
-                                    status:
-                                        type: integer
-                                        example: 500
-                                    message:
-                                        type: string
-                                        example: "Internal server error"
-                                    error:
-                                        type: string
-                                        example: "Failed to retrieve work schedules"
-        post:
-            tags: [Work Schedules]
-            summary: Create new work schedule
-            requestBody:
-                required: true
-                content:
-                    application/json:
-                        schema:
-                            type: object
-                            required:
-                                - name
-                                - check_in_start
-                                - check_in_end
-                                - break_start
-                                - break_end
-                                - check_out_start
-                                - check_out_end
-                            properties:
-                                name:
-                                    type: string
-                                    example: "Morning Shift"
-                                check_in_start:
-                                    type: string
-                                    format: time
-                                    example: "08:00"
-                                check_in_end:
-                                    type: string
-                                    format: time
-                                    example: "09:00"
-                                break_start:
-                                    type: string
-                                    format: time
-                                    example: "12:00"
-                                break_end:
-                                    type: string
-                                    format: time
-                                    example: "13:00"
-                                check_out_start:
-                                    type: string
-                                    format: time
-                                    example: "17:00"
-                                check_out_end:
-                                    type: string
-                                    format: time
-                                    example: "18:00"
-            response:
-                201:
-                    description: Work schedule created successfully
-                    content:
-                        application/json:
-                            schema:
-                                type: object
-                                properties:
-                                    status:
-                                        type: integer
-                                        example: 201
-                                    message:
-                                        type: string
-                                        example: "Work schedule created successfully"
-                                    data:
-                                        $ref: "#/components/schemas/Work schedule"
-                400:
-                    description: Bad request
-                    content:
-                        application/json:
-                            schema:
-                                type: object
-                                properties:
-                                    status:
-                                        type: integer
-                                        example: 400
-                                    message:
-                                        type: string
-                                        example: "Invalid request"
-                                    error:
-                                        type: string
-                                        example: "Missing required fields"
-                500:
-                    description: Internal server error
-                    content:
-                        application/json:
-                            schema:
-                                type: object
-                                properties:
-                                    status:
-                                        type: integer
-                                        example: 500
-                                    message:
-                                        type: string
-                                        example: "Internal server error"
-                                    error:
-                                        type: string
-                                        example: "Failed to create work schedule"
-    /work_schedules/{id}:
-        get:
-            tags: [Work Schedules]
-            summary: Get work schedule by ID
-            parameters:
-                - in: path
-                  name: id
-                  required: true
-                  schema:
-                      type: integer
-            responses:
-                200:
-                    description: Work schedule retrieved successfully
-                    content:
-                        application/json:
-                            schema:
-                                type: object
-                                properties:
-                                    status:
-                                        type: integer
-                                        example: 200
-                                    message:
-                                        type: string
-                                        example: "Work schedule retrieved successfully"
-                                    data:
-                                        $ref: "#/components/schemas/Work schedule"
-                404:
-                    description: Work schedule not found
-                    content:
-                        application/json:
-                            schema:
-                                type: object
-                                properties:
-                                    status:
-                                        type: integer
-                                        example: 404
-                                    message:
-                                        type: string
-                                        example: "Not found"
-                                    error:
-                                        type: string
-                                        example: "Work schedule not found"
-                500:
-                    description: Internal server error
-                    content:
-                        application/json:
-                            schema:
-                                type: object
-                                properties:
-                                    status:
-                                        type: integer
-                                        example: 500
-                                    message:
-                                        type: string
-                                        example: "Internal server error"
-                                    error:
-                                        type: string
-                                        example: "Failed to retrieve work schedule"
-        put:
-            tags: [Work Schedules]
-            summary: Update work schedule
-            parameters:
-                - in: path
-                  name: id
-                  required: true
-                  schema:
-                      type: integer
-            response:
-                200:
-                    description: Work schedule updated successfully
-                    content:
-                        application/json:
-                            schema:
-                                type: object
-                                properties:
-                                    status:
-                                        type: integer
-                                        example: 200
-                                    message:
-                                        type: string
-                                        example: "Work schedule updated successfully"
-                                    data:
-                                        $ref: "#/components/schemas/Work schedule"
-                400:
-                    description: Bad request
-                    content:
-                        application/json:
-                            schema:
-                                type: object
-                                properties:
-                                    status:
-                                        type: integer
-                                        example: 400
-                                    message:
-                                        type: string
-                                        example: "Invalid request"
-                                    error:
-                                        type: string
-                                        example: "Invalid data provided"
-                404:
-                    description: Work schedule not found
-                    content:
-                        application/json:
-                            schema:
-                                type: object
-                                properties:
-                                    status:
-                                        type: integer
-                                        example: 404
-                                    message:
-                                        type: string
-                                        example: "Not found"
-                                    error:
-                                        type: string
-                                        example: "Work schedule not found"
-                500:
-                    description: Internal server error
-                    content:
-                        application/json:
-                            schema:
-                                type: object
-                                properties:
-                                    status:
-                                        type: integer
-                                        example: 500
-                                    message:
-                                        type: string
-                                        example: "Internal server error"
-                                    error:
-                                        type: string
-                                        example: "Failed to update work schedule"
-        delete:
-            tags: [Work Schedules]
-            summary: Delete work schedule
-            parameters:
-                - in: path
-                  name: id
-                  required: true
-                  schema:
-                      type: integer
-            responses:
-                200:
-                    description: Work schedule deleted successfully
-                    content:
-                        application/json:
-                            schema:
-                                type: object
-                                properties:
-                                    status:
-                                        type: integer
-                                        example: 200
-                                    message:
-                                        type: string
-                                        example: "Work schedule deleted successfully"
-                404:
-                    description: Work schedule not found
-                    content:
-                        application/json:
-                            schema:
-                                type: object
-                                properties:
-                                    status:
-                                        type: integer
-                                        example: 404
-                                    message:
-                                        type: string
-                                        example: "Not found"
-                                    error:
-                                        type: string
-                                        example: "Work schedule not found"
-                500:
-                    description: Internal server error
-                    content:
-                        application/json:
-                            schema:
-                                type: object
-                                properties:
-                                    status:
-                                        type: integer
-                                        example: 500
-                                    message:
-                                        type: string
-                                        example: "Internal server error"
-                                    error:
-                                        type: string
-                                        example: "Failed to delete work schedule"
-
-    /employees:
-=======
     /api/employee:
->>>>>>> 709c8dfe
         get:
             tags: [Employees]
             summary: Get all employees
@@ -2738,6 +2416,324 @@
 
 
 
+    /work_schedules:
+      get:
+        tags: [Work Schedules]
+        summary: Get all work schedules
+        responses:
+          200:
+            description: List of work schedules retrieved successfully
+            content:
+              application/json:
+                schema:
+                  type: object
+                  properties:
+                    status:
+                      type: integer
+                      example: 200
+                    message:
+                      type: string
+                      example: "Work schedules retrieved successfully"
+                    data:
+                      type: array
+                      items:
+                        $ref: "#/components/schemas/Work schedule"
+          500:
+            description: Internal server error
+            content:
+              application/json:
+                schema:
+                  type: object
+                  properties:
+                    status:
+                      type: integer
+                      example: 500
+                    message:
+                      type: string
+                      example: "Internal server error"
+                    error:
+                      type: string
+                      example: "Failed to retrieve work schedules"
+      post:
+        tags: [Work Schedules]
+        summary: Create new work schedule
+        requestBody:
+          required: true
+          content:
+            application/json:
+              schema:
+                type: object
+                required:
+                  - name
+                  - check_in_start
+                  - check_in_end
+                  - break_start
+                  - break_end
+                  - check_out_start
+                  - check_out_end
+                properties:
+                  name:
+                    type: string
+                    example: "Morning Shift"
+                  check_in_start:
+                    type: string
+                    format: time
+                    example: "08:00"
+                  check_in_end:
+                    type: string
+                    format: time
+                    example: "09:00"
+                  break_start:
+                    type: string
+                    format: time
+                    example: "12:00"
+                  break_end:
+                    type: string
+                    format: time
+                    example: "13:00"
+                  check_out_start:
+                    type: string
+                    format: time
+                    example: "17:00"
+                  check_out_end:
+                    type: string
+                    format: time
+                    example: "18:00"
+        response:
+          201:
+            description: Work schedule created successfully
+            content:
+              application/json:
+                schema:
+                  type: object
+                  properties:
+                    status:
+                      type: integer
+                      example: 201
+                    message:
+                      type: string
+                      example: "Work schedule created successfully"
+                    data:
+                      $ref: "#/components/schemas/Work schedule"
+          400:
+            description: Bad request
+            content:
+              application/json:
+                schema:
+                  type: object
+                  properties:
+                    status:
+                      type: integer
+                      example: 400
+                    message:
+                      type: string
+                      example: "Invalid request"
+                    error:
+                      type: string
+                      example: "Missing required fields"
+          500:
+            description: Internal server error
+            content:
+              application/json:
+                schema:
+                  type: object
+                  properties:
+                    status:
+                      type: integer
+                      example: 500
+                    message:
+                      type: string
+                      example: "Internal server error"
+                    error:
+                      type: string
+                      example: "Failed to create work schedule"
+    /work_schedules/{id}:
+      get:
+        tags: [Work Schedules]
+        summary: Get work schedule by ID
+        parameters:
+          - in: path
+            name: id
+            required: true
+            schema:
+              type: integer
+        responses:
+          200:
+            description: Work schedule retrieved successfully
+            content:
+              application/json:
+                schema:
+                  type: object
+                  properties:
+                    status:
+                      type: integer
+                      example: 200
+                    message:
+                      type: string
+                      example: "Work schedule retrieved successfully"
+                    data:
+                      $ref: "#/components/schemas/Work schedule"
+          404:
+            description: Work schedule not found
+            content:
+              application/json:
+                schema:
+                  type: object
+                  properties:
+                    status:
+                      type: integer
+                      example: 404
+                    message:
+                      type: string
+                      example: "Not found"
+                    error:
+                      type: string
+                      example: "Work schedule not found"
+          500:
+            description: Internal server error
+            content:
+              application/json:
+                schema:
+                  type: object
+                  properties:
+                    status:
+                      type: integer
+                      example: 500
+                    message:
+                      type: string
+                      example: "Internal server error"
+                    error:
+                      type: string
+                      example: "Failed to retrieve work schedule"
+      put:
+        tags: [Work Schedules]
+        summary: Update work schedule
+        parameters:
+          - in: path
+            name: id
+            required: true
+            schema:
+              type: integer
+        response:
+          200:
+            description: Work schedule updated successfully
+            content:
+              application/json:
+                schema:
+                  type: object
+                  properties:
+                    status:
+                      type: integer
+                      example: 200
+                    message:
+                      type: string
+                      example: "Work schedule updated successfully"
+                    data:
+                      $ref: "#/components/schemas/Work schedule"
+          400:
+            description: Bad request
+            content:
+              application/json:
+                schema:
+                  type: object
+                  properties:
+                    status:
+                      type: integer
+                      example: 400
+                    message:
+                      type: string
+                      example: "Invalid request"
+                    error:
+                      type: string
+                      example: "Invalid data provided"
+          404:
+            description: Work schedule not found
+            content:
+              application/json:
+                schema:
+                  type: object
+                  properties:
+                    status:
+                      type: integer
+                      example: 404
+                    message:
+                      type: string
+                      example: "Not found"
+                    error:
+                      type: string
+                      example: "Work schedule not found"
+          500:
+            description: Internal server error
+            content:
+              application/json:
+                schema:
+                  type: object
+                  properties:
+                    status:
+                      type: integer
+                      example: 500
+                    message:
+                      type: string
+                      example: "Internal server error"
+                    error:
+                      type: string
+                      example: "Failed to update work schedule"
+      delete:
+        tags: [Work Schedules]
+        summary: Delete work schedule
+        parameters:
+          - in: path
+            name: id
+            required: true
+            schema:
+              type: integer
+        responses:
+          200:
+            description: Work schedule deleted successfully
+            content:
+              application/json:
+                schema:
+                  type: object
+                  properties:
+                    status:
+                      type: integer
+                      example: 200
+                    message:
+                      type: string
+                      example: "Work schedule deleted successfully"
+          404:
+            description: Work schedule not found
+            content:
+              application/json:
+                schema:
+                  type: object
+                  properties:
+                    status:
+                      type: integer
+                      example: 404
+                    message:
+                      type: string
+                      example: "Not found"
+                    error:
+                      type: string
+                      example: "Work schedule not found"
+          500:
+            description: Internal server error
+            content:
+              application/json:
+                schema:
+                  type: object
+                  properties:
+                    status:
+                      type: integer
+                      example: 500
+                    message:
+                      type: string
+                      example: "Internal server error"
+                    error:
+                      type: string
+                      example: "Failed to delete work schedule"
+
     /work-arrangements:
         get:
             tags: [Work Arrangements]
