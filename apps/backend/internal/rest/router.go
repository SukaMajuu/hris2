--- conflicted
+++ resolved
@@ -6,15 +6,10 @@
 	"github.com/SukaMajuu/hris/apps/backend/internal/rest/middleware"
 	auth "github.com/SukaMajuu/hris/apps/backend/internal/usecase/auth"
 	checkclocksettingsusecase "github.com/SukaMajuu/hris/apps/backend/internal/usecase/checkclock_settings"
-<<<<<<< HEAD
-	"github.com/SukaMajuu/hris/apps/backend/internal/usecase/employee"
-	"github.com/SukaMajuu/hris/apps/backend/internal/usecase/location"
 	"github.com/SukaMajuu/hris/apps/backend/internal/usecase/subscription"
-=======
 	document "github.com/SukaMajuu/hris/apps/backend/internal/usecase/document"
 	employee "github.com/SukaMajuu/hris/apps/backend/internal/usecase/employee"
 	location "github.com/SukaMajuu/hris/apps/backend/internal/usecase/location"
->>>>>>> 1aefe7ee
 	work_Schedule "github.com/SukaMajuu/hris/apps/backend/internal/usecase/work_schedule"
 
 	"github.com/gin-contrib/cors"
@@ -28,11 +23,8 @@
 	employeeHandler           *handler.EmployeeHandler
 	workScheduleHandler       *handler.WorkScheduleHandler
 	checkclockSettingsHandler *handler.CheckclockSettingsHandler
-<<<<<<< HEAD
 	subscriptionHandler       *handler.SubscriptionHandler
-=======
 	documentHandler           *handler.DocumentHandler
->>>>>>> 1aefe7ee
 }
 
 func NewRouter(
@@ -41,12 +33,9 @@
 	locationUseCase *location.LocationUseCase,
 	workScheduleUseCase *work_Schedule.WorkScheduleUseCase,
 	checkclockSettingsUseCase *checkclocksettingsusecase.CheckclockSettingsUseCase,
-<<<<<<< HEAD
 	subscriptionUseCase *subscription.SubscriptionUseCase,
-=======
 	documentUseCase *document.DocumentUseCase,
 	employeeRepo interfaces.EmployeeRepository,
->>>>>>> 1aefe7ee
 ) *Router {
 	return &Router{
 		authHandler:               handler.NewAuthHandler(authUseCase),
@@ -55,11 +44,8 @@
 		locationHandler:           handler.NewLocationHandler(locationUseCase),
 		workScheduleHandler:       handler.NewWorkScheduleHandler(workScheduleUseCase),
 		checkclockSettingsHandler: handler.NewCheckclockSettingsHandler(checkclockSettingsUseCase),
-<<<<<<< HEAD
 		subscriptionHandler:       handler.NewSubscriptionHandler(subscriptionUseCase),
-=======
 		documentHandler:           handler.NewDocumentHandler(documentUseCase, employeeRepo),
->>>>>>> 1aefe7ee
 	}
 }
 
@@ -128,8 +114,14 @@
 			{
 				checkclockSettings.POST("", r.checkclockSettingsHandler.CreateCheckclockSettings)
 			}
+      
+      documents := api.Group("/documents")
+			{
+				documents.POST("/upload", r.authMiddleware.Authenticate(), r.documentHandler.UploadDocument)
+				documents.GET("", r.authMiddleware.Authenticate(), r.documentHandler.GetDocuments)
+				documents.DELETE("/:id", r.authMiddleware.Authenticate(), r.documentHandler.DeleteDocument)
+			}
 
-<<<<<<< HEAD
 			subscription := api.Group("/subscription")
 			{
 				subscription.GET("/plans", r.subscriptionHandler.GetSubscriptionPlans)
@@ -149,14 +141,6 @@
 		webhooks := v1.Group("/webhooks")
 		{
 			webhooks.POST("/xendit", r.subscriptionHandler.ProcessWebhook)
-=======
-			documents := api.Group("/documents")
-			{
-				documents.POST("/upload", r.authMiddleware.Authenticate(), r.documentHandler.UploadDocument)
-				documents.GET("", r.authMiddleware.Authenticate(), r.documentHandler.GetDocuments)
-				documents.DELETE("/:id", r.authMiddleware.Authenticate(), r.documentHandler.DeleteDocument)
-			}
->>>>>>> 1aefe7ee
 		}
 	}
 
