openapi: 3.0.0
info:
    title: HRIS API
    description: API documentation for Human Resource Information System
    version: 1.0.0
    contact:
        name: SukaMaju
servers:
    -   url: http://localhost:8080/v1
        description: Development server

components:
    securitySchemes:
        bearerAuth:
            type: http
            scheme: bearer
            bearerFormat: JWT
    schemas:
        User:
            type: object
            description: Represents a user account in the system.
            properties:
                id:
                    type: integer
                    format: uint
                    description: Unique identifier for the user.
                    readOnly: true
                    example: 1
                email:
                    type: string
                    format: email
                    maxLength: 255
                    description: User's unique email address. Required for login.
                    example: "john.doe@example.com"
                phone:
                    type: string
                    maxLength: 20
                    nullable: true
                    description: User's unique phone number (optional).
                    example: "+6281234567890"
                role:
                    type: string
                    description: Role assigned to the user, determining their permissions.
                    enum: [ admin, user ]
                    example: "user"
                last_login_at:
                    type: string
                    format: date-time
                    nullable: true
                    description: Timestamp of the user's last login (optional).
                    readOnly: true
                    example: "2024-07-15T10:00:00Z"
                created_at:
                    type: string
                    format: date-time
                    description: Timestamp when the user account was created.
                    readOnly: true
                updated_at:
                    type: string
                    format: date-time
                    description: Timestamp when the user account was last updated.
                    readOnly: true
            required:
                - email
                - role
                - created_at
                - updated_at

        Employee:
            type: object
            properties:
                id:
                    type: integer
                    format: uint
                    description: Unique identifier for the employee.
                    readOnly: true
                user_id:
                    type: integer
                    format: uint
                    description: Foreign key referencing the associated User ID.
                first_name:
                    type: string
                    maxLength: 255
                    description: Employee's first name.
                last_name:
                    type: string
                    maxLength: 255
                    description: Employee's last name.
                position_id:
                    type: integer
                    format: uint
                    description: Foreign key referencing the Position ID.
                employment_status:
                    type: boolean
                    description: Indicates if the employee is currently active. True for active, False for inactive.
                    default: true
                employee_code:
                    type: string
                    maxLength: 255
                    nullable: true
                    description: Unique code assigned to the employee (optional).
                branch_id:
                    type: integer
                    format: uint
                    nullable: true
                    description: Foreign key referencing the Branch ID (optional).
                gender:
                    type: string
                    nullable: true
                    description: Employee's gender (optional).
<<<<<<< HEAD
                    enum: [Male, Female]
=======
                    enum: [ male, female ]
>>>>>>> cf1855b4
                phone:
                    type: string
                    maxLength: 255
                    nullable: true
                    description: Employee's phone number (optional).
                nik:
                    type: string
                    maxLength: 255
                    nullable: true
                    description: Employee's National Identity Number (KTP number in Indonesia) (optional).
                place_of_birth:
                    type: string
                    maxLength: 255
                    nullable: true
                    description: Place where the employee was born (optional).
                last_education:
                    type: string
                    nullable: true
                    description: Employee's highest level of education completed (optional).
                    enum: [ high_school, diploma, bachelor, master, doctorate ]
                grade:
                    type: string
                    maxLength: 50
                    nullable: true
                    description: Employee's job grade or level (optional).
                contract_type:
                    type: string
                    nullable: true
                    description: Type of employment contract (optional).
                    enum: [ permanent, contract, internship, freelance ]
                resignation_date:
                    type: string
                    format: date
                    nullable: true
                    description: Date the employee resigned (optional).
                hire_date:
                    type: string
                    format: date
                    nullable: true
                    description: Date the employee was hired (optional).
                bank_name:
                    type: string
                    maxLength: 100
                    nullable: true
                    description: Name of the employee's bank (optional).
                bank_account_number:
                    type: string
                    maxLength: 100
                    nullable: true
                    description: Employee's bank account number (optional).
                bank_account_holder_name:
                    type: string
                    maxLength: 255
                    nullable: true
                    description: Name on the employee's bank account (optional).
                tax_status:
                    type: string
                    nullable: true
                    description: Employee's tax status (e.g., PTKP status in Indonesia) (optional).
                    enum: [ tk0, tk1, tk2, tk3, k0, k1, k2, k3, ki0, ki1, ki2, ki3 ]
                profile_photo_url:
                    type: string
                    maxLength: 255
                    format: url
                    nullable: true
                    description: URL to the employee's profile photo (optional).
                created_at:
                    type: string
                    format: date-time
                    description: Timestamp when the record was created.
                    readOnly: true
                updated_at:
                    type: string
                    format: date-time
                    description: Timestamp when the record was last updated.
                    readOnly: true
            required:
                - user_id
                - first_name
                - last_name
                - position_id
                - employment_status
                - created_at
                - updated_at

        Position:
            type: object
            description: Represents a job position within the organization.
            properties:
                id:
                    type: integer
                    format: uint
                    description: Unique identifier for the position.
                    readOnly: true
                name:
                    type: string
                    maxLength: 255
                    description: The name of the position.
                created_at:
                    type: string
                    format: date-time
                    description: Timestamp when the position was created.
                    readOnly: true
                updated_at:
                    type: string
                    format: date-time
                    description: Timestamp when the position was last updated.
                    readOnly: true
            required:
                - name
                - created_at
                - updated_at

        Location:
            type: object
            description: Represents a location in the system.
            properties:
                id:
                    type: integer
                    format: uint
                    description: Unique identifier for the location.
                    readOnly: true
                name:
                    type: string
                    maxLength: 255
                    description: The name of the location.
                address_detail:
                    type: string
                    description: The detail address of location.
                latitude:
                    type: number
                    description: The latitude of the location.
                longitude:
                    type: number
                    description: The longitude of the location.
                radius_m:
                    type: number
                    description: The radius of the location.
                created_at:
                    type: string
                    format: date-time
                    readOnly: true
                updated_at:
                    type: string
                    format: date-time
                    readOnly: true
            required:
                - name
                - address_detail
                - latitude
                - longitude
                - radius_m

        PaginationParams:
            type: object
            description: Parameters for pagination in API requests
            properties:
                page:
                    type: integer
                    minimum: 1
                    default: 1
                    description: The page number to retrieve (1-indexed)
                    example: 1
                page_size:
                    type: integer
                    minimum: 1
                    maximum: 100
                    default: 10
                    description: Number of items per page
                    example: 10
            required:
                - page
                - page_size

        Branch:
            type: object
            description: Represents a company branch or location.
            properties:
                id:
                    type: integer
                    format: uint
                    description: Unique identifier for the branch.
                    readOnly: true
                name:
                    type: string
                    maxLength: 255
                    description: The unique name of the branch.
                created_at:
                    type: string
                    format: date-time
                    description: Timestamp when the branch was created.
                    readOnly: true
                updated_at:
                    type: string
                    format: date-time
                    description: Timestamp when the branch was last updated.
                    readOnly: true
            required:
                - name
                - created_at
                - updated_at

        Work schedule:
            type: object
            description: Represents a work schedule.
            properties:
                id:
                    type: integer
                    format: uint
                    description: Unique identifier for the work schedule.
                    readOnly: true
                name:
                    type: string
                    maxLength: 50
                    description: The name of the work schedule.
                check_in_start:
                    type: string
                    format: time
                    description: Start time for check-in.
                check_in_end:
                    type: string
                    format: time
                    description: End time for check-in.
                break_start:
                    type: string
                    format: time
                    description: Start time for break.
                break_end:
                    type: string
                    format: time
                    description: End time for break.
                check_out_start:
                    type: string
                    format: time
                    description: Start time for check-out.
                check_out_end:
                    type: string
                    format: time
                    description: End time for check-out.
                created_at:
                    type: string
                    format: date-time
                    description: Timestamp when the work schedule was created.
                    readOnly: true
                updated_at:
                    type: string
                    format: date-time
                    description: Timestamp when the work schedule was last updated.
                    readOnly: true
            required:
                - id
                - name
                - check_in_start
                - check_in_end
                - break_start
                - break_end
                - check_out_start
                - check_out_end
                - created_at
                - updated_at

paths:
    /auth/login:
        post:
            tags: [ Authentication ]
            summary: User login
            security: [ ]
            requestBody:
                required: true
                content:
                    application/json:
                        schema:
                            type: object
                            required:
                                - identifier
                                - password
                            properties:
                                identifier:
                                    type: string
                                    description: "User's email address, phone number, or employee code"
                                    example: "john.doe@example.com | +1234567890 | E12345"
                                password:
                                    type: string
                                    format: password
                                    example: "securepassword123"
            responses:
                200:
                    description: Login successful
                    content:
                        application/json:
                            schema:
                                type: object
                                properties:
                                    status:
                                        type: integer
                                        example: 200
                                    message:
                                        type: string
                                        example: "Login successful"
                                    data:
                                        type: object
                                        properties:
                                            access_token:
                                                type: string
                                                example: "eyJhbGciOiJIUzI1NiIsInR5cCI6IkpXVCJ9..."
                                            user:
                                                $ref: "#/components/schemas/User"

                400:
                    description: Bad request
                    content:
                        application/json:
                            schema:
                                type: object
                                properties:
                                    status:
                                        type: integer
                                        example: 400
                                    message:
                                        type: string
                                        example: "Invalid request"
                                    error:
                                        type: string
                                        example: "Email and password are required"
                401:
                    description: Unauthorized
                    content:
                        application/json:
                            schema:
                                type: object
                                properties:
                                    status:
                                        type: integer
                                        example: 401
                                    message:
                                        type: string
                                        example: "Unauthorized"
                                    error:
                                        type: string
                                        example: "Invalid email or password"
                500:
                    description: Internal server error
                    content:
                        application/json:
                            schema:
                                type: object
                                properties:
                                    status:
                                        type: integer
                                        example: 500
                                    message:
                                        type: string
                                        example: "Internal server error"
                                    error:
                                        type: string
                                        example: "Failed to process login request"

    /auth/register:
        post:
            tags: [ Authentication ]
            summary: User registration
            description: Register a new user account
            requestBody:
                required: true
                content:
                    application/json:
                        schema:
                            type: object
                            required:
                                - first_name
                                - email
                                - password
                            properties:
                                first_name:
                                    type: string
                                    example: "John"
                                last_name:
                                    type: string
                                    example: "Doe"
                                email:
                                    type: string
                                    format: email
                                    example: "john.doe@example.com"
                                password:
                                    type: string
                                    format: password
                                    example: "securepassword123"
                                agree_terms:
                                    type: boolean
                                    example: true
            responses:
                201:
                    description: User registered successfully
                    content:
                        application/json:
                            schema:
                                type: object
                                properties:
                                    status:
                                        type: integer
                                        example: 201
                                    message:
                                        type: string
                                        example: "User registered successfully"
                                    data:
                                        type: object
                                        properties:
                                            user_id:
                                                type: integer
                                                example: 1
                400:
                    description: Bad request
                    content:
                        application/json:
                            schema:
                                type: object
                                properties:
                                    status:
                                        type: integer
                                        example: 400
                                    message:
                                        type: string
                                        example: "Invalid request"
                                    error:
                                        type: string
                                        example: "Email already in use"
                500:
                    description: Internal server error
                    content:
                        application/json:
                            schema:
                                type: object
                                properties:
                                    status:
                                        type: integer
                                        example: 500
                                    message:
                                        type: string
                                        example: "Internal server error"
                                    error:
                                        type: string
                                        example: "Failed to create user"

    /auth/logout:
        post:
            tags: [ Authentication ]
            summary: User logout
            description: Log out the currently authenticated user by invalidating the access token.
            security:
                -   bearerAuth: [ ]
            responses:
                200:
                    description: Logout successful
                    content:
                        application/json:
                            schema:
                                type: object
                                properties:
                                    status:
                                        type: integer
                                        example: 200
                                    message:
                                        type: string
                                        example: "Successfully logged out"
                401:
                    description: Unauthorized
                    content:
                        application/json:
                            schema:
                                type: object
                                properties:
                                    status:
                                        type: integer
                                        example: 401
                                    message:
                                        type: string
                                        example: "Unauthorized"
                                    error:
                                        type: string
                                        example: "Token is missing or invalid"
                500:
                    description: Internal server error
                    content:
                        application/json:
                            schema:
                                type: object
                                properties:
                                    status:
                                        type: integer
                                        example: 500
                                    message:
                                        type: string
                                        example: "Internal server error"
                                    error:
                                        type: string
                                        example: "Failed to process logout request"

    /auth/google:
        post:
            tags: [ Authentication ]
            summary: Google Sign-In / Registration
            description: Authenticates a user using a Google ID Token. If the user doesn't exist, attempts registration (requires agreeing to terms if applicable).
            requestBody:
                required: true
                content:
                    application/json:
                        schema:
                            type: object
                            required:
                                - token
                            properties:
                                token:
                                    type: string
                                    example: "eyJhbGciOiJSUzI1NiIsImtpZCI6Ij..."
                                    description: The Google ID Token received from the client-side Google Sign-In flow.
            responses:
                "200":
                    description: Google login successful
                    content:
                        application/json:
                            schema:
                                type: object
                                properties:
                                    status:
                                        type: integer
                                        example: 200
                                    message:
                                        type: string
                                        example: "Google login successful"
                                    data:
                                        type: object
                                        properties:
                                            access_token:
                                                type: string
                                                example: "eyJhbGciOiJIUzI1NiIsInR5cCI6IkpXVCJ9..."
                                            user:
                                                type: object
                                                properties:
                                                    id:
                                                        type: integer
                                                        example: 1
                                                    email:
                                                        type: string
                                                        example: "john.doe@example.com"
                                                    role:
                                                        type: string
                                                        example: "employee"

                "201":
                    description: Google registration successful (user didn't exist previously)
                    content:
                        application/json:
                            schema:
                                type: object
                                properties:
                                    status:
                                        type: integer
                                        example: 201
                                    message:
                                        type: string
                                        example: "Google registration successful"
                                    data:
                                        type: object
                                        properties:
                                            token:
                                                type: string
                                                example: "eyJhbGciOiJIUzI1NiIsInR5cCI6IkpXVCJ9..."
                                            user:
                                                $ref: "#/components/schemas/User"
                "400":
                    description: Bad Request (e.g., missing token, invalid token format, terms not agreed for registration)
                    content:
                        application/json:
                            schema:
                                type: object
                                properties:
                                    status:
                                        type: integer
                                        example: 400
                                    message:
                                        type: string
                                        example: "Bad Request"
                "401":
                    description: Unauthorized (e.g., invalid Google token signature/audience/issuer)
                    content:
                        application/json:
                            schema:
                                type: object
                                properties:
                                    status:
                                        type: integer
                                        example: 401
                                    message:
                                        type: string
                                        example: "Unauthorized"
                "500":
                    description: Internal Server Error
                    content:
                        application/json:
                            schema:
                                type: object
                                properties:
                                    status:
                                        type: integer
                                        example: 500
                                    message:
                                        type: string
                                        example: "Internal Server Error"

    /auth/password/change:
        post:
            tags: [ Authentication ]
            summary: Change Password
            description: Allows an authenticated user to change their password.
            security:
                -   bearerAuth: [ ]
            requestBody:
                required: true
                content:
                    application/json:
                        schema:
                            type: object
                            required:
                                - old_password
                                - new_password
                            properties:
                                old_password:
                                    type: string
                                    format: password
                                    example: "oldpassword123"
                                new_password:
                                    type: string
                                    format: password
                                    example: "newpassword123"
            responses:
                "200":
                    description: Password changed successfully
                    content:
                        application/json:
                            schema:
                                type: object
                                properties:
                                    status:
                                        type: integer
                                        example: 200
                                    message:
                                        type: string
                                        example: "Password changed successfully"
                "400":
                    description: Bad Request (e.g., missing fields, new password doesn't meet requirements)
                    content:
                        application/json:
                            schema:
                                type: object
                                properties:
                                    status:
                                        type: integer
                                        example: 400
                                    message:
                                        type: string
                                        example: "Bad Request"
                "401":
                    description: Unauthorized (e.g., invalid/expired JWT, incorrect old password)
                    content:
                        application/json:
                            schema:
                                type: object
                                properties:
                                    status:
                                        type: integer
                                        example: 401
                                    message:
                                        type: string
                                        example: "Unauthorized"
                "500":
                    description: Internal Server Error
                    content:
                        application/json:
                            schema:
                                type: object
                                properties:
                                    status:
                                        type: integer
                                        example: 500
                                    message:
                                        type: string
                                        example: "Internal Server Error"

    /auth/password/reset:
        post:
            tags: [ Authentication ]
            summary: Request Password Reset
            description: Initiates the password reset process for a given email address. A reset link/code will typically be sent to the user's email.
            requestBody:
                required: true
                content:
                    application/json:
                        schema:
                            type: object
                            required:
                                - email
                            properties:
                                email:
                                    type: string
                                    format: email
                                    example: "john.doe@example.com"
            responses:
                "200":
                    description: Password reset initiated (if account exists)
                    content:
                        application/json:
                            schema:
                                type: object
                                properties:
                                    status:
                                        type: integer
                                        example: 200
                                    message:
                                        type: string
                                        example: "If an account with that email exists, a password reset link has been sent."

                "400":
                    description: Bad Request (e.g., invalid email format)
                    content:
                        application/json:
                            schema:
                                type: object
                                properties:
                                    status:
                                        type: integer
                                        example: 400
                                    message:
                                        type: string
                                        example: "Bad Request"
                "500":
                    description: Internal Server Error
                    content:
                        application/json:
                            schema:
                                type: object
                                properties:
                                    status:
                                        type: integer
                                        example: 500
                                    message:
                                        type: string
                                        example: "Internal Server Error"

    /api/employee:
        get:
            tags: [ Employees ]
            summary: Get all employees
            description: Retrieve a paginated list of employees. Filters can be applied via query parameters.
            parameters:
                -   in: query
                    name: page
                    schema:
                        type: integer
                        minimum: 1
                        default: 1
                    description: Page number for pagination.
                -   in: query
                    name: page_size
                    schema:
                        type: integer
                        minimum: 1
                        maximum: 100
                        default: 10
                    description: Number of items per page.
            responses:
                "200":
                    description: A list of employees retrieved successfully.
                    content:
                        application/json:
                            schema:
                                type: object
                                properties:
                                    status:
                                        type: integer
                                        example: 200
                                    message:
                                        type: string
                                        example: "Employees retrieved successfully"
                                    data:
                                        type: object
                                        properties:
                                            items:
                                                type: array
                                                items:
                                                    type: object
                                                    properties:
                                                        id:
                                                            type: integer
                                                            format: uint
                                                            example: 1
                                                        first_name:
                                                            type: string
                                                            example: "John"
                                                        last_name:
                                                            type: string
                                                            nullable: true
                                                            example: "Doe"
                                                        gender:
                                                            type: string
                                                            nullable: true
                                                            enum: [ male, female ]
                                                            example: "male"
                                                        phone:
                                                            type: string
                                                            nullable: true
                                                            example: "+6281234567890"
                                                        branch_id:
                                                            type: integer
                                                            format: uint
                                                            nullable: true
                                                            example: 1
                                                        position_id:
                                                            type: integer
                                                            format: uint
                                                            example: 1
                                                        grade:
                                                            type: string
                                                            nullable: true
                                                            example: "Staff"
                                                        employment_status:
                                                            type: boolean
                                                            example: true
                                                        employee_code:
                                                            type: string
                                                            nullable: true
                                                            example: "EMP001"
                                            pagination:
                                                type: object
                                                properties:
                                                    total_items:
                                                        type: integer
                                                        format: int64
                                                        example: 100
                                                    total_pages:
                                                        type: integer
                                                        example: 10
                                                    current_page:
                                                        type: integer
                                                        example: 1
                                                    page_size:
                                                        type: integer
                                                        example: 10
                                                    has_next_page:
                                                        type: boolean
                                                        example: true
                                                    has_prev_page:
                                                        type: boolean
                                                        example: false
                "500": # Menggunakan kutip
                    description: Internal server error
                    content:
                        application/json:
                            schema:
                                type: object
                                properties:
                                    status:
                                        type: integer
                                        example: 500
                                    message:
                                        type: string
                                        example: "Internal server error"
                                    error:
                                        type: string
                                        example: "Failed to retrieve employees list"
        post:
            tags: [ Employees ]
            summary: Create new employee
            requestBody:
                required: true
                content:
                    application/json:
                        schema:
                            type: object
                            required:
                                - first_name
                                - position_id
                                - email
                                - password
                            properties:
                                email:
                                    type: string
                                    format: email
                                    description: "User's email address for the new account."
                                    example: "new.employee@example.com"
                                password:
                                    type: string
                                    format: password
                                    minLength: 8
                                    description: "Password for the new user account."
                                    example: "strongpassword123"
                                phone:
                                    type: string
                                    nullable: true
                                    pattern: '^\\+?[1-9]\\d{1,14}$'
                                    description: "User's phone number for the new account (optional)."
                                    example: "+6281234567891"
                                user_id:
                                    type: integer
                                    format: uint
                                    nullable: true
                                    description: "(Read-only for creation as user is auto-created) Foreign key referencing the associated User ID."
                                    example: 1
                                    readOnly: true
                                first_name:
                                    type: string
                                    maxLength: 255
                                    example: "John"
                                last_name:
                                    type: string
                                    maxLength: 255
                                    nullable: true
                                    example: "Doe"
                                position_id:
                                    type: integer
                                    format: uint
                                    example: 1
                                employment_status:
                                    type: boolean
                                    nullable: true
                                    description: "Employee's employment status. Defaults to true if not provided."
                                    example: true
                                employee_code:
                                    type: string
                                    maxLength: 50
                                    nullable: true
                                    pattern: "^[a-zA-Z0-9]*$"
                                    example: "EMP001"
                                branch_id:
                                    type: integer
                                    format: uint
                                    nullable: true
                                    example: 1
                                gender:
                                    type: string
                                    nullable: true
<<<<<<< HEAD
                                    enum: [Male, Female]
                                    example: "Male"
                                nik:
                                    type: string
                                    nullable: true
                                    pattern: '^[0-9]*$'
                                    maxLength: 255
=======
                                    enum: [ male, female ]
                                    example: "male"
                                nik:
                                    type: string
                                    nullable: true
                                    pattern: "^[0-9]*$"
>>>>>>> cf1855b4
                                    example: "1234567890123456"
                                place_of_birth:
                                    type: string
                                    maxLength: 255
                                    nullable: true
                                    description: "Place where the employee was born (optional)."
                                    example: "Jakarta"
                                last_education:
                                    type: string
                                    nullable: true
                                    enum: [high_school, diploma, bachelor, master, doctorate]
                                    description: "Employee's highest level of education (optional)."
                                    example: "bachelor"
                                grade:
                                    type: string
                                    maxLength: 50
                                    nullable: true
                                    description: "Employee's job grade or level (optional)."
                                    example: "Senior Staff"
                                contract_type:
                                    type: string
                                    nullable: true
                                    enum: [permanent, contract, freelance]
                                    description: "Type of employment contract (optional)."
                                    example: "permanent"
                                hire_date:
                                    type: string
                                    format: date
                                    nullable: true
                                    description: "Date the employee was hired (optional)."
                                    example: "2024-01-15"
                                bank_name:
                                    type: string
                                    maxLength: 100
                                    nullable: true
                                    description: "Name of the employee's bank (optional)."
                                    example: "Bank Central Asia"
                                bank_account_number:
                                    type: string
                                    maxLength: 100
                                    nullable: true
                                    description: "Employee's bank account number (optional)."
                                    example: "1234567890"
                                bank_account_holder_name:
                                    type: string
                                    maxLength: 255
                                    nullable: true
                                    description: "Name on the employee's bank account (optional)."
                                    example: "John Doe"
                                tax_status:
                                    type: string
                                    nullable: true
                                    enum: [tk0, tk1, tk2, tk3, k0, k1, k2, k3, ki0, ki1, ki2, ki3]
                                    description: "Employee's tax status (optional)."
                                    example: "k0"
                                profile_photo_url:
                                    type: string
                                    maxLength: 255
                                    format: url
                                    nullable: true
                                    description: "URL to the employee's profile photo (optional)."
                                    example: "https://example.com/profile.jpg"
            responses:
                "201":
                    description: Employee created successfully
                    content:
                        application/json:
                            schema:
                                type: object
                                properties:
                                    status:
                                        type: integer
                                        example: 201
                                    message:
                                        type: string
                                        example: "Employee created successfully"
                                    data:
                                        type: object
                                        properties:
                                            id:
                                                type: integer
                                                format: uint
                                                example: 1
                                            user_id:
                                                type: integer
                                                format: uint
                                                description: "ID of the associated user account."
                                                example: 123
                                            first_name:
                                                type: string
                                                example: "John"
                                            last_name:
                                                type: string
                                                nullable: true
                                                example: "Doe"
                                            gender:
                                                type: string
                                                nullable: true
<<<<<<< HEAD
                                                enum: [male, female]
=======
                                                enum: [ male, female, other ]
>>>>>>> cf1855b4
                                                example: "male"
                                            phone:
                                                type: string
                                                nullable: true
                                                example: "+6281234567890"
                                            branch_id:
                                                type: integer
                                                format: uint
                                                nullable: true
                                                example: 1
                                            position_id:
                                                type: integer
                                                format: uint
                                                example: 1
                                            grade:
                                                type: string
                                                nullable: true
                                                example: "Senior Staff"
                                            employment_status:
                                                type: boolean
                                                example: true
                                            employee_code:
                                                type: string
                                                nullable: true
                                                example: "EMP001"
<<<<<<< HEAD
                                            nik:
                                                type: string
                                                nullable: true
                                                maxLength: 255
                                                example: "1234567890123456"
                                            place_of_birth:
                                                type: string
                                                maxLength: 255
                                                nullable: true
                                                example: "Jakarta"
                                            last_education:
                                                type: string
                                                nullable: true
                                                enum: [high_school, diploma, bachelor, master, doctorate]
                                                example: "bachelor"
                                            contract_type:
                                                type: string
                                                nullable: true
                                                enum: [permanent, contract, freelance]
                                                example: "permanent"
                                            hire_date:
                                                type: string
                                                format: date
                                                nullable: true
                                                example: "2024-01-15"
                                            bank_name:
                                                type: string
                                                maxLength: 100
                                                nullable: true
                                                example: "Bank Central Asia"
                                            bank_account_number:
                                                type: string
                                                maxLength: 100
                                                nullable: true
                                                example: "1234567890"
                                            bank_account_holder_name:
                                                type: string
                                                maxLength: 255
                                                nullable: true
                                                example: "John Doe"
                                            tax_status:
                                                type: string
                                                nullable: true
                                                enum: [tk0, tk1, tk2, tk3, k0, k1, k2, k3, ki0, ki1, ki2, ki3]
                                                example: "k0"
                                            profile_photo_url:
                                                type: string
                                                maxLength: 255
                                                format: url
                                                nullable: true
                                                example: "https://example.com/profile.jpg"
                                            created_at:
                                                type: string
                                                format: date-time
                                                readOnly: true
                                            updated_at:
                                                type: string
                                                format: date-time
                                                readOnly: true
                '400':
=======
                "400":
>>>>>>> cf1855b4
                    description: Bad request
                    content:
                        application/json:
                            schema:
                                type: object
                                properties:
                                    status:
                                        type: integer
                                        example: 400
                                    message:
                                        type: string
                                        example: "Invalid request data. Please check your input."
                                    error:
                                        type: string
                                        example: "Missing required fields"
                "500":
                    description: Internal server error
                    content:
                        application/json:
                            schema:
                                type: object
                                properties:
                                    status:
                                        type: integer
                                        example: 500
                                    message:
                                        type: string
                                        example: "Internal server error"
                                    error:
                                        type: string
                                        example: "failed to create employee: ..."

    /employees/{id}:
        get:
            tags: [ Employees ]
            summary: Get employee by ID
            parameters:
                -   in: path
                    name: id
                    required: true
                    schema:
                        type: integer
            responses:
                200:
                    description: Employee details retrieved successfully
                    content:
                        application/json:
                            schema:
                                type: object
                                properties:
                                    status:
                                        type: integer
                                        example: 200
                                    message:
                                        type: string
                                        example: "Employee retrieved successfully"
                                    data:
                                        type: object
                                        properties:
                                            id:
                                                type: integer
                                                example: 1
                                            employee_code:
                                                type: string
                                                example: "EMP001"
                                            first_name:
                                                type: string
                                                example: "John"
                                            last_name:
                                                type: string
                                                example: "Doe"
                                            phone:
                                                type: string
                                                example: "+6281234567890"
                                            department_id:
                                                type: integer
                                                example: 1
                                            position_id:
                                                type: integer
                                                example: 1
                                            employment_status:
                                                type: string
                                                example: "active"
                                            hire_date:
                                                type: string
                                                format: date
                                                example: "2023-01-01"
                404:
                    description: Employee not found
                    content:
                        application/json:
                            schema:
                                type: object
                                properties:
                                    status:
                                        type: integer
                                        example: 404
                                    message:
                                        type: string
                                        example: "Not found"
                                    error:
                                        type: string
                                        example: "Employee not found"
                500:
                    description: Internal server error
                    content:
                        application/json:
                            schema:
                                type: object
                                properties:
                                    status:
                                        type: integer
                                        example: 500
                                    message:
                                        type: string
                                        example: "Internal server error"
                                    error:
                                        type: string
                                        example: "Failed to retrieve employee"

        patch:
            tags: [ Employees ]
            summary: Update employee details
            parameters:
                -   in: path
                    name: id
                    required: true
                    schema:
                        type: integer
            requestBody:
                required: true
                content:
                    application/json:
                        schema:
                            type: object
                            properties:
                                first_name:
                                    type: string
                                    example: "John"
                                last_name:
                                    type: string
                                    example: "Doe"
                                phone:
                                    type: string
                                    example: "+6281234567890"
                                department_id:
                                    type: integer
                                    example: 1
                                position_id:
                                    type: integer
                                    example: 1
                                employment_status:
                                    type: string
                                    enum: [ active, inactive ]
                                    example: "active"
                                hire_date:
                                    type: string
                                    format: date
                                    example: "2023-01-01"
            responses:
                200:
                    description: Employee updated successfully
                    content:
                        application/json:
                            schema:
                                type: object
                                properties:
                                    status:
                                        type: integer
                                        example: 200
                                    message:
                                        type: string
                                        example: "Employee updated successfully"
                                    data:
                                        type: object
                                        properties:
                                            id:
                                                type: integer
                                                example: 1
                                            employee_code:
                                                type: string
                                                example: "EMP001"
                                            first_name:
                                                type: string
                                                example: "John"
                                            last_name:
                                                type: string
                                                example: "Doe"
                                            phone:
                                                type: string
                                                example: "+6281234567890"
                                            department_id:
                                                type: integer
                                                example: 1
                                            position_id:
                                                type: integer
                                                example: 1
                                            employment_status:
                                                type: string
                                                example: "active"
                                            hire_date:
                                                type: string
                                                format: date
                                                example: "2023-01-01"
                400:
                    description: Bad request
                    content:
                        application/json:
                            schema:
                                type: object
                                properties:
                                    status:
                                        type: integer
                                        example: 400
                                    message:
                                        type: string
                                        example: "Invalid request"
                                    error:
                                        type: string
                                        example: "Invalid data provided"
                404:
                    description: Employee not found
                    content:
                        application/json:
                            schema:
                                type: object
                                properties:
                                    status:
                                        type: integer
                                        example: 404
                                    message:
                                        type: string
                                        example: "Not found"
                                    error:
                                        type: string
                                        example: "Employee not found"
                500:
                    description: Internal server error
                    content:
                        application/json:
                            schema:
                                type: object
                                properties:
                                    status:
                                        type: integer
                                        example: 500
                                    message:
                                        type: string
                                        example: "Internal server error"
                                    error:
                                        type: string
                                        example: "Failed to update employee"

    /employees/{id}/status:
        patch:
            tags: [ Employees ]
            summary: Update employee employment status
            description: Update employee's employment status to inactive and set resignation date to current date
            parameters:
                -   in: path
                    name: id
                    required: true
                    schema:
                        type: integer
            responses:
                200:
                    description: Employee status updated successfully
                    content:
                        application/json:
                            schema:
                                type: object
                                properties:
                                    status:
                                        type: integer
                                        example: 200
                                    message:
                                        type: string
                                        example: "Employee status updated successfully"
                                    data:
                                        type: object
                                        properties:
                                            id:
                                                type: integer
                                                example: 1
                                            employee_code:
                                                type: string
                                                example: "EMP001"
                                            first_name:
                                                type: string
                                                example: "John"
                                            last_name:
                                                type: string
                                                example: "Doe"
                                            employment_status:
                                                type: string
                                                example: "inactive"
                                            resignation_date:
                                                type: string
                                                format: date
                                                example: "2024-03-15"
                404:
                    description: Employee not found
                    content:
                        application/json:
                            schema:
                                type: object
                                properties:
                                    status:
                                        type: integer
                                        example: 404
                                    message:
                                        type: string
                                        example: "Not found"
                                    error:
                                        type: string
                                        example: "Employee not found"
                500:
                    description: Internal server error
                    content:
                        application/json:
                            schema:
                                type: object
                                properties:
                                    status:
                                        type: integer
                                        example: 500
                                    message:
                                        type: string
                                        example: "Internal server error"
                                    error:
                                        type: string
                                        example: "Failed to update employee status"

    /employee-documents:
        post:
            tags: [ Employee Documents ]
            summary: Upload a new employee document
            requestBody:
                required: true
                content:
                    application/json:
                        schema:
                            type: object
                            required:
                                - employee_id
                                - title
                                - document_url
                            properties:
                                employee_id:
                                    type: integer
                                    example: 1
                                title:
                                    type: string
                                    example: "Employment Contract"
                                document_url:
                                    type: string
                                    example: "https://storage.example.com/documents/contract.pdf"
                                status:
                                    type: string
                                    enum: [ draft, active ]
                                    example: "draft"
            responses:
                201:
                    description: Document uploaded successfully
                    content:
                        application/json:
                            schema:
                                type: object
                                properties:
                                    status:
                                        type: integer
                                        example: 201
                                    message:
                                        type: string
                                        example: "Document uploaded successfully"
                                    data:
                                        type: object
                                        properties:
                                            id:
                                                type: integer
                                                example: 1
                                            employee_id:
                                                type: integer
                                                example: 1
                                            title:
                                                type: string
                                                example: "Employment Contract"
                                            document_url:
                                                type: string
                                                example: "https://storage.example.com/documents/contract.pdf"
                                            created_at:
                                                type: string
                                                format: date-time
                                                example: "2024-03-15T10:30:00Z"
                400:
                    description: Bad request
                    content:
                        application/json:
                            schema:
                                type: object
                                properties:
                                    status:
                                        type: integer
                                        example: 400
                                    message:
                                        type: string
                                        example: "Invalid request"
                                    error:
                                        type: string
                                        example: "Missing required fields"
                500:
                    description: Internal server error
                    content:
                        application/json:
                            schema:
                                type: object
                                properties:
                                    status:
                                        type: integer
                                        example: 500
                                    message:
                                        type: string
                                        example: "Internal server error"
                                    error:
                                        type: string
                                        example: "Failed to upload document"

        get:
            tags: [ Employee Documents ]
            summary: Get all employee documents
            parameters:
                -   in: query
                    name: employee_id
                    schema:
                        type: integer
            responses:
                200:
                    description: List of employee documents retrieved successfully
                    content:
                        application/json:
                            schema:
                                type: object
                                properties:
                                    status:
                                        type: integer
                                        example: 200
                                    message:
                                        type: string
                                        example: "Documents retrieved successfully"
                                    data:
                                        type: array
                                        items:
                                            type: object
                                            properties:
                                                id:
                                                    type: integer
                                                    example: 1
                                                employee_id:
                                                    type: integer
                                                    example: 1
                                                title:
                                                    type: string
                                                    example: "Employment Contract"
                                                document_url:
                                                    type: string
                                                    example: "https://storage.example.com/documents/contract.pdf"
                                                created_at:
                                                    type: string
                                                    format: date-time
                                                    example: "2024-03-15T10:30:00Z"
                500:
                    description: Internal server error
                    content:
                        application/json:
                            schema:
                                type: object
                                properties:
                                    status:
                                        type: integer
                                        example: 500
                                    message:
                                        type: string
                                        example: "Internal server error"
                                    error:
                                        type: string
                                        example: "Failed to retrieve documents"

    /employee-documents/{id}:
        get:
            tags: [ Employee Documents ]
            summary: Get a specific employee document by ID
            parameters:
                -   in: path
                    name: id
                    required: true
                    schema:
                        type: integer
            responses:
                200:
                    description: Document details retrieved successfully
                    content:
                        application/json:
                            schema:
                                type: object
                                properties:
                                    status:
                                        type: integer
                                        example: 200
                                    message:
                                        type: string
                                        example: "Document retrieved successfully"
                                    data:
                                        type: object
                                        properties:
                                            id:
                                                type: integer
                                                example: 1
                                            employee_id:
                                                type: integer
                                                example: 1
                                            title:
                                                type: string
                                                example: "Employment Contract"
                                            document_url:
                                                type: string
                                                example: "https://storage.example.com/documents/contract.pdf"
                                            created_at:
                                                type: string
                                                format: date-time
                                                example: "2024-03-15T10:30:00Z"
                404:
                    description: Document not found
                    content:
                        application/json:
                            schema:
                                type: object
                                properties:
                                    status:
                                        type: integer
                                        example: 404
                                    message:
                                        type: string
                                        example: "Not found"
                                    error:
                                        type: string
                                        example: "Document not found"
                500:
                    description: Internal server error
                    content:
                        application/json:
                            schema:
                                type: object
                                properties:
                                    status:
                                        type: integer
                                        example: 500
                                    message:
                                        type: string
                                        example: "Internal server error"
                                    error:
                                        type: string
                                        example: "Failed to retrieve document"

        patch:
            tags: [ Employee Documents ]
            summary: Update document details
            description: Update document title or URL
            parameters:
                -   in: path
                    name: id
                    required: true
                    schema:
                        type: integer
            requestBody:
                required: true
                content:
                    application/json:
                        schema:
                            type: object
                            properties:
                                title:
                                    type: string
                                    example: "Updated Contract"
                                document_url:
                                    type: string
                                    example: "https://storage.example.com/documents/contract_v2.pdf"
            responses:
                200:
                    description: Document updated successfully
                    content:
                        application/json:
                            schema:
                                type: object
                                properties:
                                    status:
                                        type: integer
                                        example: 200
                                    message:
                                        type: string
                                        example: "Document updated successfully"
                                    data:
                                        type: object
                                        properties:
                                            id:
                                                type: integer
                                                example: 1
                                            employee_id:
                                                type: integer
                                                example: 1
                                            title:
                                                type: string
                                                example: "Updated Contract"
                                            document_url:
                                                type: string
                                                example: "https://storage.example.com/documents/contract_v2.pdf"
                                            created_at:
                                                type: string
                                                format: date-time
                                                example: "2024-03-15T10:30:00Z"
                404:
                    description: Document not found
                    content:
                        application/json:
                            schema:
                                type: object
                                properties:
                                    status:
                                        type: integer
                                        example: 404
                                    message:
                                        type: string
                                        example: "Not found"
                                    error:
                                        type: string
                                        example: "Document not found"
                500:
                    description: Internal server error
                    content:
                        application/json:
                            schema:
                                type: object
                                properties:
                                    status:
                                        type: integer
                                        example: 500
                                    message:
                                        type: string
                                        example: "Internal server error"
                                    error:
                                        type: string
                                        example: "Failed to update document"

        delete:
            tags: [ Employee Documents ]
            summary: Delete document
            description: Permanently delete a document
            parameters:
                -   in: path
                    name: id
                    required: true
                    schema:
                        type: integer
            responses:
                200:
                    description: Document deleted successfully
                    content:
                        application/json:
                            schema:
                                type: object
                                properties:
                                    status:
                                        type: integer
                                        example: 200
                                    message:
                                        type: string
                                        example: "Document deleted successfully"
                404:
                    description: Document not found
                    content:
                        application/json:
                            schema:
                                type: object
                                properties:
                                    status:
                                        type: integer
                                        example: 404
                                    message:
                                        type: string
                                        example: "Not found"
                                    error:
                                        type: string
                                        example: "Document not found"
                500:
                    description: Internal server error
                    content:
                        application/json:
                            schema:
                                type: object
                                properties:
                                    status:
                                        type: integer
                                        example: 500
                                    message:
                                        type: string
                                        example: "Internal server error"
                                    error:
                                        type: string
                                        example: "Failed to delete document"

    #    /attendance/check-in:
    #        post:
    #            tags: [ Attendance ]
    #            summary: Employee check-in
    #            requestBody:
    #                required: true
    #                content:
    #                    application/json:
    #                        schema:
    #                            type: object
    #                            properties:
    #                                employee_id:
    #                                    type: integer
    #                                    example: 1
    #                                work_arrangement_id:
    #                                    type: integer
    #                                    example: 1
    #                                ip_address:
    #                                    type: string
    #                                notes:
    #                                    type: string
    #            responses:
    #                200:
    #                    description: Check-in recorded successfully
    #                    content:
    #                        application/json:
    #                            schema:
    #                                allOf:
    #                                    -   $ref: "#/components/schemas/AttendanceLog"
    #                                    -   type: object
    #                                        properties:
    #                                            event_type:
    #                                                type: string
    #                                                enum: [ check_in ]
    #                400:
    #                    description: Invalid request
    #
    #    /attendance/check-out:
    #        post:
    #            tags: [ Attendance ]
    #            summary: Employee check-out
    #            requestBody:
    #                required: true
    #                content:
    #                    application/json:
    #                        schema:
    #                            type: object
    #                            properties:
    #                                employee_id:
    #                                    type: integer
    #                                    example: 1
    #                                work_arrangement_id:
    #                                    type: integer
    #                                    example: 1
    #                                ip_address:
    #                                    type: string
    #                                notes:
    #                                    type: string
    #            responses:
    #                200:
    #                    description: Check-out recorded successfully
    #                    content:
    #                        application/json:
    #                            schema:
    #                                allOf:
    #                                    -   $ref: "#/components/schemas/AttendanceLog"
    #                                    -   type: object
    #                                        properties:
    #                                            event_type:
    #                                                type: string
    #                                                enum: [ check_out ]
    #                400:
    #                    description: Invalid request

    #    /attendance/logs:
    #        get:
    #            tags: [ Attendance ]
    #            summary: Get attendance logs
    #            parameters:
    #                -   in: query
    #                    name: start_date
    #                    schema:
    #                        type: string
    #                        format: date
    #                -   in: query
    #                    name: end_date
    #                    schema:
    #                        type: string
    #                        format: date
    #                -   in: query
    #                    name: employee_id
    #                    schema:
    #                        type: integer
    #            responses:
    #                200:
    #                    description: List of attendance logs
    #                    content:
    #                        application/json:
    #                            schema:
    #                                type: array
    #                                items:
    #                                    $ref: "#/components/schemas/AttendanceLog"

    #    /daily-attendance:
    #        get:
    #            tags: [ Daily Attendance ]
    #            summary: Get daily attendance records
    #            parameters:
    #                -   in: query
    #                    name: start_date
    #                    schema:
    #                        type: string
    #                        format: date
    #                -   in: query
    #                    name: end_date
    #                    schema:
    #                        type: string
    #                        format: date
    #                -   in: query
    #                    name: employee_id
    #                    schema:
    #                        type: integer
    #            responses:
    #                200:
    #                    description: List of daily attendance records
    #                    content:
    #                        application/json:
    #                            schema:
    #                                type: array
    #                                items:
    #                                    $ref: "#/components/schemas/DailyAttendance"
    #
    #    /daily-attendance/{id}:
    #        get:
    #            tags: [ Daily Attendance ]
    #            summary: Get daily attendance by ID
    #            parameters:
    #                -   in: path
    #                    name: id
    #                    required: true
    #                    schema:
    #                        type: integer
    #            responses:
    #                200:
    #                    description: Daily attendance record
    #                    content:
    #                        application/json:
    #                            schema:
    #                                $ref: "#/components/schemas/DailyAttendance"
    #                404:
    #                    description: Attendance record not found

    #    /overtime:
    #        post:
    #            tags: [ Overtime ]
    #            summary: Submit overtime request
    #            requestBody:
    #                required: true
    #                content:
    #                    application/json:
    #                        schema:
    #                            $ref: "#/components/schemas/OvertimeRequest"
    #            responses:
    #                201:
    #                    description: Overtime request submitted
    #
    #        get:
    #            tags: [ Overtime ]
    #            summary: Get overtime requests
    #            parameters:
    #                -   in: query
    #                    name: status
    #                    schema:
    #                        type: string
    #                        enum: [ pending, approved, rejected ]
    #                -   in: query
    #                    name: employee_id
    #                    schema:
    #                        type: integer
    #            responses:
    #                200:
    #                    description: List of overtime requests
    #                    content:
    #                        application/json:
    #                            schema:
    #                                type: array
    #                                items:
    #                                    $ref: "#/components/schemas/OvertimeRequest"
    #
    #    /overtime/{id}/approve:
    #        post:
    #            tags: [ Overtime ]
    #            summary: Approve/reject overtime request
    #            parameters:
    #                -   in: path
    #                    name: id
    #                    required: true
    #                    schema:
    #                        type: integer
    #            requestBody:
    #                required: true
    #                content:
    #                    application/json:
    #                        schema:
    #                            type: object
    #                            properties:
    #                                status:
    #                                    type: string
    #                                    enum: [ approved, rejected ]
    #                                notes:
    #                                    type: string
    #            responses:
    #                200:
    #                    description: Overtime request updated

    #    /departments:
    #        get:
    #            tags: [ Departments ]
    #            summary: Get all departments
    #            responses:
    #                200:
    #                    description: List of all departments
    #                    content:
    #                        application/json:
    #                            schema:
    #                                type: array
    #                                items:
    #                                    $ref: "#/components/schemas/Department"
    #        post:
    #            tags: [ Departments ]
    #            summary: Create a new department
    #            requestBody:
    #                required: true
    #                content:
    #                    application/json:
    #                        schema:
    #                            type: object
    #                            properties:
    #                                name:
    #                                    type: string
    #                                description:
    #                                    type: string
    #                                active:
    #                                    type: boolean
    #            responses:
    #                201:
    #                    description: Department created successfully
    #                    content:
    #                        application/json:
    #                            schema:
    #                                $ref: "#/components/schemas/Department"
    #
    #    /departments/{id}:
    #        get:
    #            tags: [ Departments ]
    #            summary: Get department by ID
    #            parameters:
    #                -   in: path
    #                    name: id
    #                    required: true
    #                    schema:
    #                        type: integer
    #            responses:
    #                200:
    #                    description: Department details
    #                    content:
    #                        application/json:
    #                            schema:
    #                                $ref: "#/components/schemas/Department"
    #                404:
    #                    description: Department not found
    #        put:
    #            tags: [ Departments ]
    #            summary: Update department by ID
    #            parameters:
    #                -   in: path
    #                    name: id
    #                    required: true
    #                    schema:
    #                        type: integer
    #            requestBody:
    #                required: true
    #                content:
    #                    application/json:
    #                        schema:
    #                            type: object
    #                            properties:
    #                                name:
    #                                    type: string
    #                                description:
    #                                    type: string
    #                                active:
    #                                    type: boolean
    #            responses:
    #                200:
    #                    description: Department updated successfully
    #                    content:
    #                        application/json:
    #                            schema:
    #                                $ref: "#/components/schemas/Department"
    #                404:
    #                    description: Department not found
    #        delete:
    #            tags: [ Departments ]
    #            summary: Delete department by ID
    #            parameters:
    #                -   in: path
    #                    name: id
    #                    required: true
    #                    schema:
    #                        type: integer
    #            responses:
    #                204:
    #                    description: Department deleted successfully
    #                404:
    #                    description: Department not found

    /positions:
        get:
            tags: [ Positions ]
            summary: Get all positions
            responses:
                200:
                    description: List of positions
                    content:
                        application/json:
                            schema:
                                type: array
                                items:
                                    $ref: "#/components/schemas/Position"

        post:
            tags: [ Positions ]
            summary: Create a new position
            requestBody:
                required: true
                content:
                    application/json:
                        schema:
                            type: object
                            properties:
                                name:
                                    type: string
                                department_id:
                                    type: integer
            responses:
                201:
                    description: Position created successfully
                    content:
                        application/json:
                            schema:
                                $ref: "#/components/schemas/Position"

    /positions/{id}:
        get:
            tags: [ Positions ]
            summary: Get a position by ID
            parameters:
                -   in: path
                    name: id
                    required: true
                    schema:
                        type: integer
            responses:
                200:
                    description: Position details
                    content:
                        application/json:
                            schema:
                                $ref: "#/components/schemas/Position"
                404:
                    description: Position not found

        put:
            tags: [ Positions ]
            summary: Update a position by ID
            parameters:
                -   in: path
                    name: id
                    required: true
                    schema:
                        type: integer
            requestBody:
                required: true
                content:
                    application/json:
                        schema:
                            type: object
                            properties:
                                name:
                                    type: string
                                department_id:
                                    type: integer
            responses:
                200:
                    description: Position updated successfully
                    content:
                        application/json:
                            schema:
                                $ref: "#/components/schemas/Position"
                404:
                    description: Position not found

        delete:
            tags: [ Positions ]
            summary: Delete a position by ID
            parameters:
                -   in: path
                    name: id
                    required: true
                    schema:
                        type: integer
            responses:
                204:
                    description: Position deleted successfully
                404:
                    description: Position not found

    /api/locations:
        get:
            tags: [ Locations ]
            summary: Get all locations
            parameters:
                -   in: query
                    name: page
                    schema:
                        type: integer
                        minimum: 1
                        default: 1
                    description: Page number for pagination.
                -   in: query
                    name: page_size
                    schema:
                        type: integer
                        minimum: 1
                        maximum: 100
                        default: 10
                    description: Number of items per page.
            responses:
                200:
                    description: List of locations
                    content:
                        application/json:
                            schema:
                                type: object
                                properties:
                                    status:
                                        type: integer
                                        example: 200
                                    message:
                                        type: string
                                        example: "Locations retrieved successfully"
                                    data:
                                        type: object
                                        properties:
                                            items:
                                                type: array
                                                items:
                                                    type: object
                                                    properties:
                                                        id:
                                                            type: integer
                                                            format: uint
                                                            example: 1
                                                        name:
                                                            type: string
                                                            example: "Jakarta"
                                                        address_detail:
                                                            type: string
                                                            example: "Jl. Sudirman No. 1, Jakarta Pusat, DKI Jakarta, 10220"
                                                        latitude:
                                                            type: number
                                                            example: -6.20876
                                                        longitude:
                                                            type: number
                                                            example: 106.84559
                                                        radius_m:
                                                            type: number
                                                            example: 100
                                            pagination:
                                                type: object
                                                properties:
                                                    total_items:
                                                        type: integer
                                                        format: int64
                                                        example: 100
                                                    total_pages:
                                                        type: integer
                                                        example: 10
                                                    current_page:
                                                        type: integer
                                                        example: 1
                                                    page_size:
                                                        type: integer
                                                        example: 10
                                                    has_next_page:
                                                        type: boolean
                                                        example: true
                                            has_prev_page:
                                                type: boolean
                                                example: false
        post:
            tags: [ Locations ]
            summary: Create a new location
            requestBody:
                required: true
                content:
                    application/json:
                        schema:
                            type: object
                            properties:
                                name:
                                    type: string
                                address_detail:
                                    type: string
                                latitude:
                                    type: number
                                longitude:
                                    type: number
                                radius_m:
                                    type: number

            responses:
                201:
                    description: Location created successfully
                    content:
                        application/json:
                            schema:
                                $ref: "#/components/schemas/Location"

    /api/locations/{id}:
        get:
            tags: [ Locations ]
            summary: Get a location by ID
            parameters:
                -   in: path
                    name: id
                    required: true
                    schema:
                        type: integer
            responses:
                200:
                    description: Location details
                    content:
                        application/json:
                            schema:
                                type: object
                                properties:
                                    status:
                                        type: integer
                                        example: 200
                                    message:
                                        type: string
                                        example: "Location retrieved successfully"
                                    data:
                                        type: object
                                        properties:
                                            id:
                                                type: integer
                                                example: 1
                                            name:
                                                type: string
                                                example: "Jakarta"
                                            address_detail:
                                                type: string
                                                example: "Jl. Sudirman No. 1, Jakarta Pusat, DKI Jakarta, 10220"
                                            latitude:
                                                type: number
                                                example: -6.20876
                                            longitude:
                                                type: number
                                                example: 106.84559
                                            radius_m:
                                                type: number
                                                example: 100
                404:
                    description: Location not found

        put:
            tags: [ Locations ]
            summary: Update a location by ID
            parameters:
                -   in: path
                    name: id
                    required: true
                    schema:
                        type: integer
            requestBody:
                required: true
                content:
                    application/json:
                        schema:
                            type: object
                            properties:
                                name:
                                    type: string
                                address_detail:
                                    type: string
                                latitude:
                                    type: number
                                longitude:
                                    type: number
                                radius_m:
                                    type: number
            responses:
                200:
                    description: Location updated successfully
                    content:
                        application/json:
                            schema:
                                type: object
                                properties:
                                    status:
                                        type: integer
                                        example: 200
                                    message:
                                        type: string
                                        example: "Location updated successfully"
                                    data:
                                        type: object
                                        properties:
                                            id:
                                                type: integer
                                                example: 1
                                            name:
                                                type: string
                                                example: "Jakarta"
                                            address_detail:
                                                type: string
                                                example: "Jl. Sudirman No. 1, Jakarta Pusat, DKI Jakarta, 12222"
                                            latitude:
                                                type: number
                                                example: -6.20876
                                            longitude:
                                                type: number
                                                example: 106.84559
                                            radius_m:
                                                type: number
                                                example: 100
                404:
                    description: Location not found

    /work_schedules:
        get:
            tags: [ Work Schedules ]
            summary: Get all work schedules
            responses:
                200:
                    description: List of work schedules retrieved successfully
                    content:
                        application/json:
                            schema:
                                type: object
                                properties:
                                    status:
                                        type: integer
                                        example: 200
                                    message:
                                        type: string
                                        example: "Work schedules retrieved successfully"
                                    data:
                                        type: array
                                        items:
                                            $ref: "#/components/schemas/Work schedule"
                500:
                    description: Internal server error
                    content:
                        application/json:
                            schema:
                                type: object
                                properties:
                                    status:
                                        type: integer
                                        example: 500
                                    message:
                                        type: string
                                        example: "Internal server error"
                                    error:
                                        type: string
                                        example: "Failed to retrieve work schedules"
        post:
            tags: [ Work Schedules ]
            summary: Create new work schedule
            requestBody:
                required: true
                content:
                    application/json:
                        schema:
                            type: object
                            required:
                                - name
                                - check_in_start
                                - check_in_end
                                - break_start
                                - break_end
                                - check_out_start
                                - check_out_end
                            properties:
                                name:
                                    type: string
                                    example: "Morning Shift"
                                check_in_start:
                                    type: string
                                    format: time
                                    example: "08:00"
                                check_in_end:
                                    type: string
                                    format: time
                                    example: "09:00"
                                break_start:
                                    type: string
                                    format: time
                                    example: "12:00"
                                break_end:
                                    type: string
                                    format: time
                                    example: "13:00"
                                check_out_start:
                                    type: string
                                    format: time
                                    example: "17:00"
                                check_out_end:
                                    type: string
                                    format: time
                                    example: "18:00"
            responses:
                201:
                    description: Work schedule created successfully
                    content:
                        application/json:
                            schema:
                                type: object
                                properties:
                                    status:
                                        type: integer
                                        example: 201
                                    message:
                                        type: string
                                        example: "Work schedule created successfully"
                                    data:
                                        $ref: "#/components/schemas/Work schedule"
                400:
                    description: Bad request
                    content:
                        application/json:
                            schema:
                                type: object
                                properties:
                                    status:
                                        type: integer
                                        example: 400
                                    message:
                                        type: string
                                        example: "Invalid request"
                                    error:
                                        type: string
                                        example: "Missing required fields"
                500:
                    description: Internal server error
                    content:
                        application/json:
                            schema:
                                type: object
                                properties:
                                    status:
                                        type: integer
                                        example: 500
                                    message:
                                        type: string
                                        example: "Internal server error"
                                    error:
                                        type: string
                                        example: "Failed to create work schedule"
    /work_schedules/{id}:
        get:
            tags: [ Work Schedules ]
            summary: Get work schedule by ID
            parameters:
                -   in: path
                    name: id
                    required: true
                    schema:
                        type: integer
            responses:
                200:
                    description: Work schedule retrieved successfully
                    content:
                        application/json:
                            schema:
                                type: object
                                properties:
                                    status:
                                        type: integer
                                        example: 200
                                    message:
                                        type: string
                                        example: "Work schedule retrieved successfully"
                                    data:
                                        $ref: "#/components/schemas/Work schedule"
                404:
                    description: Work schedule not found
                    content:
                        application/json:
                            schema:
                                type: object
                                properties:
                                    status:
                                        type: integer
                                        example: 404
                                    message:
                                        type: string
                                        example: "Not found"
                                    error:
                                        type: string
                                        example: "Work schedule not found"
                500:
                    description: Internal server error
                    content:
                        application/json:
                            schema:
                                type: object
                                properties:
                                    status:
                                        type: integer
                                        example: 500
                                    message:
                                        type: string
                                        example: "Internal server error"
                                    error:
                                        type: string
                                        example: "Failed to retrieve work schedule"
        put:
            tags: [ Work Schedules ]
            summary: Update work schedule
            parameters:
                -   in: path
                    name: id
                    required: true
                    schema:
                        type: integer
            responses:
                200:
                    description: Work schedule updated successfully
                    content:
                        application/json:
                            schema:
                                type: object
                                properties:
                                    status:
                                        type: integer
                                        example: 200
                                    message:
                                        type: string
                                        example: "Work schedule updated successfully"
                                    data:
                                        $ref: "#/components/schemas/Work schedule"
                400:
                    description: Bad request
                    content:
                        application/json:
                            schema:
                                type: object
                                properties:
                                    status:
                                        type: integer
                                        example: 400
                                    message:
                                        type: string
                                        example: "Invalid request"
                                    error:
                                        type: string
                                        example: "Invalid data provided"
                404:
                    description: Work schedule not found
                    content:
                        application/json:
                            schema:
                                type: object
                                properties:
                                    status:
                                        type: integer
                                        example: 404
                                    message:
                                        type: string
                                        example: "Not found"
                                    error:
                                        type: string
                                        example: "Work schedule not found"
                500:
                    description: Internal server error
                    content:
                        application/json:
                            schema:
                                type: object
                                properties:
                                    status:
                                        type: integer
                                        example: 500
                                    message:
                                        type: string
                                        example: "Internal server error"
                                    error:
                                        type: string
                                        example: "Failed to update work schedule"
        delete:
            tags: [ Work Schedules ]
            summary: Delete work schedule
            parameters:
                -   in: path
                    name: id
                    required: true
                    schema:
                        type: integer
            responses:
                200:
                    description: Work schedule deleted successfully
                    content:
                        application/json:
                            schema:
                                type: object
                                properties:
                                    status:
                                        type: integer
                                        example: 200
                                    message:
                                        type: string
                                        example: "Work schedule deleted successfully"
                404:
                    description: Work schedule not found
                    content:
                        application/json:
                            schema:
                                type: object
                                properties:
                                    status:
                                        type: integer
                                        example: 404
                                    message:
                                        type: string
                                        example: "Not found"
                                    error:
                                        type: string
                                        example: "Work schedule not found"
                500:
                    description: Internal server error
                    content:
                        application/json:
                            schema:
                                type: object
                                properties:
                                    status:
                                        type: integer
                                        example: 500
                                    message:
                                        type: string
                                        example: "Internal server error"
                                    error:
                                        type: string
                                        example: "Failed to delete work schedule"

    #    /work-arrangements:
    #        get:
    #            tags: [ Work Arrangements ]
    #            summary: Get all work arrangements
    #            responses:
    #                200:
    #                    description: List of work arrangements
    #                    content:
    #                        application/json:
    #                            schema:
    #                                type: array
    #                                items:
    #                                    $ref: "#/components/schemas/WorkArrangement"
    #
    #        post:
    #            tags: [ Work Arrangements ]
    #            summary: Create a new work arrangement
    #            requestBody:
    #                required: true
    #                content:
    #                    application/json:
    #                        schema:
    #                            $ref: "#/components/schemas/WorkArrangement"
    #            responses:
    #                201:
    #                    description: Work arrangement created successfully
    #                    content:
    #                        application/json:
    #                            schema:
    #                                $ref: "#/components/schemas/WorkArrangement"
    #
    #    /work-arrangements/{id}:
    #        get:
    #            tags: [ Work Arrangements ]
    #            summary: Get work arrangement by ID
    #            parameters:
    #                -   in: path
    #                    name: id
    #                    required: true
    #                    schema:
    #                        type: integer
    #            responses:
    #                200:
    #                    description: Work arrangement details
    #                    content:
    #                        application/json:
    #                            schema:
    #                                $ref: "#/components/schemas/WorkArrangement"
    #                404:
    #                    description: Work arrangement not found
    #
    #        put:
    #            tags: [ Work Arrangements ]
    #            summary: Update work arrangement by ID
    #            parameters:
    #                -   in: path
    #                    name: id
    #                    required: true
    #                    schema:
    #                        type: integer
    #            requestBody:
    #                required: true
    #                content:
    #                    application/json:
    #                        schema:
    #                            $ref: "#/components/schemas/WorkArrangement"
    #            responses:
    #                200:
    #                    description: Work arrangement updated successfully
    #                    content:
    #                        application/json:
    #                            schema:
    #                                $ref: "#/components/schemas/WorkArrangement"
    #                404:
    #                    description: Work arrangement not found
    #
    #        delete:
    #            tags: [ Work Arrangements ]
    #            summary: Delete work arrangement by ID
    #            parameters:
    #                -   in: path
    #                    name: id
    #                    required: true
    #                    schema:
    #                        type: integer
    #            responses:
    #                204:
    #                    description: Work arrangement deleted successfully
    #                404:
    #                    description: Work arrangement not found

    /health:
        get:
            summary: Health Check
            description: Returns the health status of the API
            operationId: getHealthStatus
            responses:
                "200":
                    description: Successful operation
                    content:
                        application/json:
                            schema:
                                type: object
                                properties:
                                    status:
                                        type: string
                                        example: healthy
                                    timestamp:
                                        type: string
                                        format: date-time
                                        example: 2023-03-17T12:00:00Z

    /status:
        get:
            summary: Get API status
            description: Returns the current status of the API
            operationId: getApiStatus
            responses:
                "200":
                    description: Successful operation
                    content:
                        application/json:
                            schema:
                                type: object
                                properties:
                                    status:
                                        type: string
                                        example: success
                                    message:
                                        type: string
                                        example: API is running
                                    data:
                                        type: object
                                        properties:
                                            version:
                                                type: string
                                                example: 1.0.0
                                            environment:
                                                type: string
                                                example: production
                                            server_time:
                                                type: string
                                                format: date-time
                                                example: 2023-03-17T12:00:00Z

security:
    -   bearerAuth: [ ]<|MERGE_RESOLUTION|>--- conflicted
+++ resolved
@@ -108,11 +108,7 @@
                     type: string
                     nullable: true
                     description: Employee's gender (optional).
-<<<<<<< HEAD
                     enum: [Male, Female]
-=======
-                    enum: [ male, female ]
->>>>>>> cf1855b4
                 phone:
                     type: string
                     maxLength: 255
@@ -1053,7 +1049,6 @@
                                 gender:
                                     type: string
                                     nullable: true
-<<<<<<< HEAD
                                     enum: [Male, Female]
                                     example: "Male"
                                 nik:
@@ -1061,14 +1056,6 @@
                                     nullable: true
                                     pattern: '^[0-9]*$'
                                     maxLength: 255
-=======
-                                    enum: [ male, female ]
-                                    example: "male"
-                                nik:
-                                    type: string
-                                    nullable: true
-                                    pattern: "^[0-9]*$"
->>>>>>> cf1855b4
                                     example: "1234567890123456"
                                 place_of_birth:
                                     type: string
@@ -1167,11 +1154,7 @@
                                             gender:
                                                 type: string
                                                 nullable: true
-<<<<<<< HEAD
                                                 enum: [male, female]
-=======
-                                                enum: [ male, female, other ]
->>>>>>> cf1855b4
                                                 example: "male"
                                             phone:
                                                 type: string
@@ -1197,7 +1180,6 @@
                                                 type: string
                                                 nullable: true
                                                 example: "EMP001"
-<<<<<<< HEAD
                                             nik:
                                                 type: string
                                                 nullable: true
@@ -1258,9 +1240,6 @@
                                                 format: date-time
                                                 readOnly: true
                 '400':
-=======
-                "400":
->>>>>>> cf1855b4
                     description: Bad request
                     content:
                         application/json:
