--- conflicted
+++ resolved
@@ -4,68 +4,6 @@
 import { Input } from '@/components/ui/input';
 import { Label } from '@/components/ui/label';
 import {
-<<<<<<< HEAD
-  Select,
-  SelectContent,
-  SelectItem,
-  SelectTrigger,
-  SelectValue,
-} from '@/components/ui/select';
-import { Button } from '@/components/ui/button';
-import { useRouter } from 'next/navigation';
-import { useEffect, useRef, useState } from 'react';
-import {
-  WorkScheduleFormType,
-  WorkScheduleDetailRow,
-  CreateWorkScheduleRequest,
-  UpdateWorkScheduleRequest,
-  transformFormToCreateRequest,
-  transformFormToUpdateRequest,
-  transformWorkScheduleToForm,
-  WorkSchedule,
-} from '@/types/work-schedule.types';
-import { CalendarClock, CalendarCog, MapPin, PlusCircle, Trash2 } from 'lucide-react'; // Added PlusCircle, Trash2
-import { MultiSelect } from '@/components/multiSelect';
-
-interface Location {
-  value: string;
-  label: string;
-  latitude?: string;
-  longitude?: string;
-}
-
-interface WorkScheduleFormProps {
-  initialData?: WorkSchedule; // API type
-  onSubmit: (data: CreateWorkScheduleRequest | UpdateWorkScheduleRequest) => void; // Accepts both types
-  isEditMode?: boolean;
-  isLoading?: boolean;
-  locations?: Location[];
-  MapComponent?: React.ComponentType<{
-    latitude?: number;
-    longitude?: number;
-    radius?: number;
-    interactive?: boolean;
-  }>;
-}
-
-// Default empty work schedule detail untuk inisialisasi
-const emptyWorkScheduleDetail: WorkScheduleDetailRow = {
-  id: 0,
-  workTypeChildren: '',
-  workDays: [],
-  checkInStart: '',
-  checkInEnd: '',
-  breakStart: '',
-  breakEnd: '',
-  checkOutStart: '',
-  checkOutEnd: '',
-  locationId: '',
-  locationName: '',
-  addressDetails: '',
-  latitude: '',
-  longitude: '',
-  radiusM: null,
-=======
 	Select,
 	SelectContent,
 	SelectItem,
@@ -113,7 +51,6 @@
 	checkout_end: null,
 	location_id: null,
 	location: null,
->>>>>>> 24b1ae3e
 };
 
 const daysOfWeek = [
@@ -126,711 +63,6 @@
   { label: 'Sunday', value: 'Sunday' },
 ];
 
-<<<<<<< HEAD
-// Default locations jika tidak ada props
-const defaultLocations: Location[] = [
-  {
-    value: '1',
-    label: 'Default Office 1 (Malang)',
-    latitude: '-7.983908',
-    longitude: '112.621391',
-  },
-  { value: '2', label: 'Default Office 2 (Jakarta)', latitude: '-6.2088', longitude: '106.8456' },
-];
-
-export function WorkScheduleForm({
-  initialData,
-  onSubmit,
-  isEditMode = false,
-  isLoading = false,
-  locations = [],
-  MapComponent,
-}: WorkScheduleFormProps) {
-  const router = useRouter();
-  const formRefs = useRef<(HTMLDivElement | null)[]>([]);
-  const isDataLoaded = useRef(false); // Prevent multiple data loads
-  const lastProcessedId = useRef<number | undefined>(undefined); // Track last processed ID
-
-  // Track deleted details for update requests
-  const [deletedDetailIds, setDeletedDetailIds] = useState<number[]>([]);
-
-  // Initialize with transformed data if available, otherwise use defaults
-  const [formData, setFormData] = useState<WorkScheduleFormType>(() => {
-    if (initialData?.id) {
-      return transformWorkScheduleToForm(initialData);
-    }
-    return {
-      nama: '',
-      workType: '',
-      workScheduleDetails: [{ ...emptyWorkScheduleDetail }],
-    };
-  }); // Update form data when initialData changes (for edit mode)
-  useEffect(() => {
-    // Only process if we have valid data and haven't processed this ID yet
-    if (!initialData?.id) {
-      return;
-    }
-
-    // Check if this is the same ID we already processed
-    if (lastProcessedId.current === initialData.id) {
-      return;
-    }
-
-    try {
-      const transformedData = transformWorkScheduleToForm(initialData);
-
-      // Update tracking refs before setting state
-      lastProcessedId.current = initialData.id;
-      isDataLoaded.current = true;
-
-      setFormData(transformedData);
-      // Reset deleted details when loading new data
-      setDeletedDetailIds([]);
-    } catch (error) {
-      console.error('Error transforming data:', error);
-    }
-  }, [initialData]);
-  // Update referensi DOM saat jumlah detail berubah
-  useEffect(() => {
-    formRefs.current = formRefs.current.slice(0, formData.workScheduleDetails?.length || 0);
-  }, [formData.workScheduleDetails?.length]);
-
-  // Gunakan locations dari props atau default
-  const locationsList = locations.length ? locations : defaultLocations;
-  /**
-   * Handler untuk mengubah satu field dari detail jadwal kerja
-   */
-  const handleDetailChange = (
-    idx: number,
-    key: keyof WorkScheduleDetailRow,
-    value: string | string[],
-  ) => {
-    setFormData((prev) => {
-      const details = [...prev.workScheduleDetails];
-      const currentDetail = details[idx] || { ...emptyWorkScheduleDetail };
-      details[idx] = { ...currentDetail, [key]: value };
-      return { ...prev, workScheduleDetails: details };
-    });
-  };
-
-  /**
-   * Handler khusus untuk perubahan lokasi
-   * Akan mengisi otomatis data lokasi (lat, long, address) berdasarkan pilihan
-   */
-  const handleLocationChange = (idx: number, locationId: string) => {
-    const selectedLocation = locationsList.find((loc) => loc.value === locationId);
-    if (!selectedLocation) return;
-
-    setFormData((prev) => {
-      const details = [...prev.workScheduleDetails];
-      const currentDetail = details[idx] || { ...emptyWorkScheduleDetail };
-      details[idx] = {
-        ...currentDetail,
-        locationId,
-        locationName: selectedLocation.label,
-        latitude: selectedLocation.latitude || '',
-        longitude: selectedLocation.longitude || '',
-        addressDetails: selectedLocation.label || '', // Or a more specific address if available
-      };
-      return { ...prev, workScheduleDetails: details };
-    });
-  }; /**
-   * Menambahkan detail jadwal baru
-   */
-  const handleAddDetail = () => {
-    setFormData((prev) => {
-      const newDetail = { ...emptyWorkScheduleDetail };
-
-      // Auto-set work type based on main work type
-      if (prev.workType === 'WFO') {
-        newDetail.workTypeChildren = 'WFO';
-      } else if (prev.workType === 'WFA') {
-        newDetail.workTypeChildren = 'WFA';
-      } else if (prev.workType === 'Hybrid') {
-        // For hybrid, check what types are missing
-        const hasWFO = prev.workScheduleDetails.some(
-          (detail) => detail?.workTypeChildren === 'WFO',
-        );
-        const hasWFA = prev.workScheduleDetails.some(
-          (detail) => detail?.workTypeChildren === 'WFA',
-        );
-
-        // Default to the missing type, or WFO if both exist
-        if (!hasWFO) {
-          newDetail.workTypeChildren = 'WFO';
-        } else if (!hasWFA) {
-          newDetail.workTypeChildren = 'WFA';
-        } else {
-          newDetail.workTypeChildren = 'WFO'; // Default if both exist
-        }
-      }
-
-      const newDetails = [...prev.workScheduleDetails, newDetail];
-      setTimeout(() => {
-        formRefs.current[newDetails.length - 1]?.scrollIntoView({
-          behavior: 'smooth',
-          block: 'start',
-        });
-      }, 100);
-      return { ...prev, workScheduleDetails: newDetails };
-    });
-  }; /**
-   * Menghapus detail jadwal
-   */
-  const handleRemoveDetail = (idx: number) => {
-    setFormData((prev) => {
-      // Check if removing this detail would violate Hybrid rules
-      if (prev.workType === 'Hybrid') {
-        const remainingDetails = prev.workScheduleDetails.filter((_, index) => index !== idx);
-
-        if (remainingDetails.length < 2) {
-          alert('Hybrid work type requires at least 2 work schedule details.');
-          return prev;
-        }
-
-        const hasWFO = remainingDetails.some((detail) => detail?.workTypeChildren === 'WFO');
-        const hasWFA = remainingDetails.some((detail) => detail?.workTypeChildren === 'WFA');
-
-        if (!hasWFO || !hasWFA) {
-          alert(
-            'Cannot remove this detail. Hybrid work type must have at least one WFO and one WFA detail.',
-          );
-          return prev;
-        }
-      }
-
-      const detailToRemove = prev.workScheduleDetails[idx];
-
-      // If this is an existing detail (has an ID), add it to deleted list
-      if (detailToRemove?.id && isEditMode) {
-        setDeletedDetailIds((currentDeleted) => [...currentDeleted, detailToRemove.id!]);
-      }
-
-      const details = prev.workScheduleDetails.filter((_, index) => index !== idx);
-      // Ensure at least one detail row remains
-      if (details.length === 0) {
-        return { ...prev, workScheduleDetails: [{ ...emptyWorkScheduleDetail }] };
-      }
-      return { ...prev, workScheduleDetails: details };
-    });
-  }; /**
-   * Handler untuk perubahan main work type
-   * Mengatur logika work schedule detail berdasarkan main work type
-   */
-  const handleMainWorkTypeChange = (value: string) => {
-    setFormData((prev) => {
-      let updatedDetails = [...prev.workScheduleDetails];
-
-      if (value === 'WFO') {
-        // Jika main work type WFO, semua detail harus WFO
-        updatedDetails = updatedDetails.map((detail) => ({
-          ...detail,
-          workTypeChildren: 'WFO',
-          // Clear location data jika sebelumnya WFA
-          locationId: detail.workTypeChildren === 'WFA' ? '' : detail.locationId,
-          locationName: detail.workTypeChildren === 'WFA' ? '' : detail.locationName,
-          latitude: detail.workTypeChildren === 'WFA' ? '' : detail.latitude,
-          longitude: detail.workTypeChildren === 'WFA' ? '' : detail.longitude,
-          addressDetails: detail.workTypeChildren === 'WFA' ? '' : detail.addressDetails,
-        }));
-      } else if (value === 'WFA') {
-        // Jika main work type WFA, semua detail harus WFA
-        updatedDetails = updatedDetails.map((detail) => ({
-          ...detail,
-          workTypeChildren: 'WFA',
-          // Clear location data untuk WFA
-          locationId: '',
-          locationName: '',
-          latitude: '',
-          longitude: '',
-          addressDetails: '',
-        }));
-      } else if (value === 'Hybrid') {
-        // Jika Hybrid, pastikan minimal ada 2 detail dengan WFO dan WFA
-        if (updatedDetails.length === 1 && updatedDetails[0]) {
-          // Tambah detail kedua dengan work type berbeda
-          const firstDetailType = updatedDetails[0].workTypeChildren;
-          const secondType = firstDetailType === 'WFO' ? 'WFA' : 'WFO';
-
-          const newDetail = { ...emptyWorkScheduleDetail, workTypeChildren: secondType };
-          updatedDetails.push(newDetail);
-        } else if (updatedDetails.length >= 2) {
-          // Pastikan ada minimal 1 WFO dan 1 WFA
-          const hasWFO = updatedDetails.some((detail) => detail?.workTypeChildren === 'WFO');
-          const hasWFA = updatedDetails.some((detail) => detail?.workTypeChildren === 'WFA');
-
-          if (!hasWFO && updatedDetails[0]) {
-            updatedDetails[0] = {
-              ...updatedDetails[0],
-              workTypeChildren: 'WFO',
-              workDays: updatedDetails[0].workDays || [],
-            };
-          }
-          if (!hasWFA) {
-            const wfaIndex = updatedDetails.findIndex(
-              (detail) => detail?.workTypeChildren !== 'WFO',
-            );
-            if (wfaIndex >= 0 && updatedDetails[wfaIndex]) {
-              updatedDetails[wfaIndex] = {
-                ...updatedDetails[wfaIndex],
-                workTypeChildren: 'WFA',
-                workDays: updatedDetails[wfaIndex]?.workDays || [],
-                // Clear location data untuk WFA
-                locationId: '',
-                locationName: '',
-                latitude: '',
-                longitude: '',
-                addressDetails: '',
-              };
-            }
-          }
-        }
-      }
-
-      return { ...prev, workType: value, workScheduleDetails: updatedDetails };
-    });
-  };
-
-  /**
-   * Handler untuk perubahan work type pada detail
-   * Menangani validasi dan update location data sesuai work type
-   */
-  const handleDetailWorkTypeChange = (idx: number, value: string) => {
-    setFormData((prev) => {
-      const details = [...prev.workScheduleDetails];
-      const currentDetail = details[idx] || { ...emptyWorkScheduleDetail };
-
-      let updatedDetail = { ...currentDetail, workTypeChildren: value };
-
-      // Clear location data jika berubah ke WFA
-      if (value === 'WFA') {
-        updatedDetail = {
-          ...updatedDetail,
-          locationId: '',
-          locationName: '',
-          latitude: '',
-          longitude: '',
-          addressDetails: '',
-        };
-      }
-
-      details[idx] = updatedDetail;
-      return { ...prev, workScheduleDetails: details };
-    });
-  };
-
-  /**
-   * Menentukan opsi work type yang diizinkan untuk detail berdasarkan main work type
-   */
-  const getAllowedWorkTypes = (detailIndex: number): string[] => {
-    const mainWorkType = formData.workType;
-
-    if (mainWorkType === 'WFO') {
-      return ['WFO'];
-    } else if (mainWorkType === 'WFA') {
-      return ['WFA'];
-    } else if (mainWorkType === 'Hybrid') {
-      // Untuk Hybrid, pastikan minimal ada 1 WFO dan 1 WFA
-      const otherDetails = formData.workScheduleDetails.filter((_, idx) => idx !== detailIndex);
-      const hasOtherWFO = otherDetails.some((detail) => detail?.workTypeChildren === 'WFO');
-      const hasOtherWFA = otherDetails.some((detail) => detail?.workTypeChildren === 'WFA');
-
-      // Jika ini adalah satu-satunya WFO atau WFA, tidak bisa diubah
-      const currentDetail = formData.workScheduleDetails[detailIndex];
-      const isOnlyWFO = currentDetail?.workTypeChildren === 'WFO' && !hasOtherWFO;
-      const isOnlyWFA = currentDetail?.workTypeChildren === 'WFA' && !hasOtherWFA;
-
-      if (isOnlyWFO) {
-        return ['WFO'];
-      } else if (isOnlyWFA) {
-        return ['WFA'];
-      } else {
-        return ['WFO', 'WFA'];
-      }
-    }
-
-    return ['WFO', 'WFA'];
-  };
-
-  /**
-   * Validasi enhanced untuk form
-   */
-  const validateForm = (): { isValid: boolean; errors: string[] } => {
-    const errors: string[] = [];
-
-    if (!formData.nama) {
-      errors.push('Schedule Name is required.');
-    }
-
-    if (!formData.workType) {
-      errors.push('Main Work Type is required.');
-    }
-
-    if (!formData.workScheduleDetails || formData.workScheduleDetails.length === 0) {
-      errors.push('At least one work schedule detail is required.');
-    }
-
-    // Validasi untuk Hybrid work type
-    if (formData.workType === 'Hybrid') {
-      if (formData.workScheduleDetails.length < 2) {
-        errors.push('Hybrid work type requires at least 2 work schedule details.');
-      }
-
-      const hasWFO = formData.workScheduleDetails.some(
-        (detail) => detail?.workTypeChildren === 'WFO',
-      );
-      const hasWFA = formData.workScheduleDetails.some(
-        (detail) => detail?.workTypeChildren === 'WFA',
-      );
-
-      if (!hasWFO || !hasWFA) {
-        errors.push('Hybrid work type must have at least one WFO and one WFA detail.');
-      }
-    }
-
-    // Validasi untuk detail WFO atau WFA
-    if (formData.workType === 'WFO') {
-      const hasNonWFO = formData.workScheduleDetails.some(
-        (detail) => detail?.workTypeChildren !== 'WFO',
-      );
-      if (hasNonWFO) {
-        errors.push('All work schedule details must be WFO when main work type is WFO.');
-      }
-    }
-
-    if (formData.workType === 'WFA') {
-      const hasNonWFA = formData.workScheduleDetails.some(
-        (detail) => detail?.workTypeChildren !== 'WFA',
-      );
-      if (hasNonWFA) {
-        errors.push('All work schedule details must be WFA when main work type is WFA.');
-      }
-    }
-
-    // Validasi detail individu
-    for (const [index, detail] of formData.workScheduleDetails.entries()) {
-      if (!detail.workTypeChildren) {
-        errors.push(`Detail #${index + 1}: Work Type is required.`);
-      }
-
-      if (!detail.workDays || detail.workDays.length === 0) {
-        errors.push(`Detail #${index + 1}: At least one work day is required.`);
-      }
-
-      if (detail.workTypeChildren === 'WFO' && !detail.locationId) {
-        errors.push(`Detail #${index + 1}: Location is required for WFO details.`);
-      }
-    }
-
-    return {
-      isValid: errors.length === 0,
-      errors,
-    };
-  }; /**
-   * Submit handler yang mentransform data form ke format API
-   */
-  const handleSave = (e: React.FormEvent) => {
-    e.preventDefault();
-
-    // Enhanced validation
-    const validation = validateForm();
-    if (!validation.isValid) {
-      alert(validation.errors.join('\n'));
-      return;
-    }
-
-    // Use the appropriate transformation based on edit mode
-    if (isEditMode) {
-      const updateRequest = transformFormToUpdateRequest(formData, deletedDetailIds);
-      onSubmit(updateRequest);
-    } else {
-      const createRequest = transformFormToCreateRequest(formData);
-      onSubmit(createRequest);
-    }
-  };
-
-  return (
-    <form onSubmit={handleSave} className='mx-auto max-w-4xl space-y-6'>
-      {/* Basic Information */}
-      <Card className='border-gray-200 shadow-sm'>
-        <CardContent className='p-6'>
-          <div className='mb-6 flex items-center gap-2'>
-            <CalendarClock className='h-6 w-6 text-[#6B9AC4]' />
-            <h3 className='text-xl font-semibold text-gray-800'>Work Schedule Information</h3>
-          </div>
-          <div className='grid grid-cols-1 gap-6 md:grid-cols-2'>
-            <div className='space-y-2'>
-              <Label htmlFor='nama' className='text-sm font-medium'>
-                Schedule Name <span className='text-red-500'>*</span>
-              </Label>
-              <Input
-                id='nama'
-                value={formData.nama ?? ''}
-                onChange={(e) => setFormData((prev) => ({ ...prev, nama: e.target.value }))}
-                placeholder='Enter Schedule Name'
-                className='focus-visible:border-[#6B9AC4] focus-visible:ring-[#6B9AC4]'
-                required
-              />
-            </div>{' '}
-            <div className='space-y-2'>
-              <Label htmlFor='workType' className='text-sm font-medium'>
-                Main Work Type <span className='text-red-500'>*</span>
-              </Label>
-              <Select
-                value={formData.workType ?? ''}
-                onValueChange={handleMainWorkTypeChange}
-                required
-              >
-                <SelectTrigger className='w-full border-gray-300 bg-white'>
-                  <SelectValue placeholder='Select main work type' />
-                </SelectTrigger>
-                <SelectContent className='bg-white'>
-                  <SelectItem value='WFO'>Work From Office (WFO)</SelectItem>
-                  <SelectItem value='WFA'>Work From Anywhere (WFA)</SelectItem>
-                  <SelectItem value='Hybrid'>Hybrid</SelectItem>
-                </SelectContent>
-              </Select>
-              {/* Helper text for work type rules */}
-              {formData.workType && (
-                <div className='mt-1 text-xs text-gray-500'>
-                  {formData.workType === 'WFO' && 'All work schedule details will be set to WFO'}
-                  {formData.workType === 'WFA' && 'All work schedule details will be set to WFA'}
-                  {formData.workType === 'Hybrid' &&
-                    'Requires at least 2 details with both WFO and WFA'}
-                </div>
-              )}
-            </div>
-          </div>
-        </CardContent>
-      </Card>
-
-      {/* Dynamic Work Schedule Details */}
-      {formData.workScheduleDetails.map((detail, idx) => (
-        <div
-          key={idx}
-          className='relative rounded-lg border border-gray-200 shadow-sm'
-          ref={(el) => {
-            formRefs.current[idx] = el;
-          }}
-        >
-          <Card className='border-none'>
-            <div className='flex items-center justify-between rounded-t-lg bg-gray-50 p-4'>
-              <div className='flex items-center gap-2'>
-                <CalendarCog className='h-5 w-5 text-gray-600' />
-                <h4 className='text-md font-semibold text-gray-700'>Schedule Detail #{idx + 1}</h4>
-              </div>
-              {formData.workScheduleDetails.length > 1 && (
-                <Button
-                  type='button'
-                  variant='ghost'
-                  size='sm'
-                  onClick={() => handleRemoveDetail(idx)}
-                  className='text-red-500 hover:bg-red-50 hover:text-red-700'
-                >
-                  <Trash2 className='mr-1 h-4 w-4' /> Remove Detail
-                </Button>
-              )}
-            </div>
-
-            <CardContent className='p-6'>
-              <div className='mb-6 grid grid-cols-1 gap-6 md:grid-cols-2'>
-                {' '}
-                <div className='space-y-2'>
-                  <Label htmlFor={`workTypeChildren-${idx}`} className='text-sm font-medium'>
-                    Detail Work Type <span className='text-red-500'>*</span>
-                  </Label>
-                  <Select
-                    value={detail.workTypeChildren}
-                    onValueChange={(value) => handleDetailWorkTypeChange(idx, value)}
-                    required
-                  >
-                    <SelectTrigger className='w-full border-gray-300 bg-white'>
-                      <SelectValue placeholder='Select detail work type' />
-                    </SelectTrigger>
-                    <SelectContent className='bg-white'>
-                      {getAllowedWorkTypes(idx).includes('WFO') && (
-                        <SelectItem value='WFO'>Work From Office (WFO)</SelectItem>
-                      )}
-                      {getAllowedWorkTypes(idx).includes('WFA') && (
-                        <SelectItem value='WFA'>Work From Anywhere (WFA)</SelectItem>
-                      )}
-                    </SelectContent>
-                  </Select>
-                  {/* Show constraint info for Hybrid mode */}
-                  {formData.workType === 'Hybrid' && getAllowedWorkTypes(idx).length === 1 && (
-                    <div className='mt-1 text-xs text-amber-600'>
-                      🔒 Required to maintain Hybrid balance (need both WFO and WFA)
-                    </div>
-                  )}
-                </div>
-                <div className='space-y-2'>
-                  <Label htmlFor={`workDays-${idx}`} className='text-sm font-medium'>
-                    Work Days <span className='text-red-500'>*</span>
-                  </Label>
-                  <MultiSelect
-                    options={daysOfWeek}
-                    value={detail.workDays} // Changed from selected to value
-                    onChange={(selected) => handleDetailChange(idx, 'workDays', selected)}
-                    placeholder='Select work days'
-                    className='border-gray-300 bg-white'
-                  />
-                </div>
-              </div>
-
-              {/* Time Inputs */}
-              <div className='mb-6 grid grid-cols-1 gap-6 md:grid-cols-3'>
-                <div className='space-y-2'>
-                  <Label htmlFor={`checkIn-${idx}`} className='text-sm font-medium'>
-                    Check-in (Start - End)
-                  </Label>
-                  <div className='flex gap-2'>
-                    <Input
-                      type='time'
-                      value={detail.checkInStart}
-                      onChange={(e) => handleDetailChange(idx, 'checkInStart', e.target.value)}
-                      className='bg-white'
-                    />
-                    <Input
-                      type='time'
-                      value={detail.checkInEnd}
-                      onChange={(e) => handleDetailChange(idx, 'checkInEnd', e.target.value)}
-                      className='bg-white'
-                    />
-                  </div>
-                </div>
-                <div className='space-y-2'>
-                  <Label htmlFor={`break-${idx}`} className='text-sm font-medium'>
-                    Break (Start - End)
-                  </Label>
-                  <div className='flex gap-2'>
-                    <Input
-                      type='time'
-                      value={detail.breakStart}
-                      onChange={(e) => handleDetailChange(idx, 'breakStart', e.target.value)}
-                      className='bg-white'
-                    />
-                    <Input
-                      type='time'
-                      value={detail.breakEnd}
-                      onChange={(e) => handleDetailChange(idx, 'breakEnd', e.target.value)}
-                      className='bg-white'
-                    />
-                  </div>
-                </div>
-                <div className='space-y-2'>
-                  <Label htmlFor={`checkOut-${idx}`} className='text-sm font-medium'>
-                    Check-out (Start - End)
-                  </Label>
-                  <div className='flex gap-2'>
-                    <Input
-                      type='time'
-                      value={detail.checkOutStart}
-                      onChange={(e) => handleDetailChange(idx, 'checkOutStart', e.target.value)}
-                      className='bg-white'
-                    />
-                    <Input
-                      type='time'
-                      value={detail.checkOutEnd}
-                      onChange={(e) => handleDetailChange(idx, 'checkOutEnd', e.target.value)}
-                      className='bg-white'
-                    />
-                  </div>
-                </div>
-              </div>
-
-              {/* Location Section - Conditional */}
-              {detail.workTypeChildren === 'WFO' && (
-                <div className='space-y-4 border-t border-gray-200 pt-6'>
-                  <div className='flex items-center gap-2'>
-                    <MapPin className='h-5 w-5 text-gray-600' />
-                    <h5 className='text-md font-semibold text-gray-700'>
-                      Location (for WFO) <span className='text-red-500'>*</span>
-                    </h5>
-                  </div>
-                  <div className='grid grid-cols-1 gap-6 md:grid-cols-2'>
-                    <div className='space-y-2'>
-                      <Label htmlFor={`location-${idx}`} className='text-sm font-medium'>
-                        Select Location
-                      </Label>
-                      <Select
-                        value={detail.locationId || ''}
-                        onValueChange={(value) => handleLocationChange(idx, value)}
-                        required={detail.workTypeChildren === 'WFO'}
-                      >
-                        <SelectTrigger className='w-full border-gray-300 bg-white'>
-                          <SelectValue placeholder='Select location' />
-                        </SelectTrigger>
-                        <SelectContent className='bg-white'>
-                          {locationsList.map((loc) => (
-                            <SelectItem key={loc.value} value={loc.value}>
-                              {loc.label}
-                            </SelectItem>
-                          ))}
-                        </SelectContent>
-                      </Select>
-                    </div>
-                    {detail.locationName && (
-                      <div className='space-y-2'>
-                        <Label className='text-sm font-medium'>Selected Location Details</Label>
-                        <p className='rounded-md border border-gray-200 bg-gray-50 p-2 text-sm'>
-                          {detail.locationName}
-                          <br />
-                          <span className='text-xs text-gray-500'>
-                            Lat: {detail.latitude || 'N/A'}, Long: {detail.longitude || 'N/A'}{' '}
-                            <br />
-                            Address: {detail.addressDetails || 'N/A'}
-                          </span>
-                        </p>
-                      </div>
-                    )}
-                  </div>
-                  {MapComponent && detail.latitude && detail.longitude && (
-                    <div className='mt-4 h-48 w-full overflow-hidden rounded-md border border-gray-300'>
-                      <MapComponent
-                        latitude={parseFloat(detail.latitude)}
-                        longitude={parseFloat(detail.longitude)}
-                        radius={50} // Example radius
-                        interactive={false}
-                      />
-                    </div>
-                  )}
-                </div>
-              )}
-            </CardContent>
-          </Card>
-        </div>
-      ))}
-
-      <div className='mt-6 flex items-center justify-between'>
-        <Button
-          type='button'
-          variant='outline'
-          onClick={handleAddDetail}
-          className='border-dashed border-[#6B9AC4] text-[#6B9AC4] hover:bg-[#6B9AC4]/10'
-        >
-          <PlusCircle className='mr-2 h-4 w-4' /> Add Another Detail
-        </Button>
-        <div className='flex gap-3'>
-          <Button
-            type='button'
-            variant='outline'
-            onClick={() => router.back()}
-            disabled={isLoading}
-          >
-            Cancel
-          </Button>
-          <Button
-            type='submit'
-            className='bg-[#6B9AC4] text-white hover:bg-[#5A89B3]'
-            disabled={isLoading}
-          >
-            {isLoading ? 'Saving...' : isEditMode ? 'Save Changes' : 'Create Schedule'}
-          </Button>
-        </div>
-      </div>
-    </form>
-  );
-=======
 export function WorkScheduleForm({
 	initialData,
 	onSubmit,
@@ -1661,5 +893,4 @@
 			</div>
 		</form>
 	);
->>>>>>> 24b1ae3e
 }