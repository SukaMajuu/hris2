--- conflicted
+++ resolved
@@ -1,43 +1,9 @@
-<<<<<<< HEAD
+import type { EmployeeFilters } from '@/types/employee';
 import {
   CheckClockOverviewFilters,
   CheckClockApprovalFilters,
   CheckClockEmployeeFilters
 } from "@/types/check-clock-overview.types"; 
-
-export const queryKeys = {
-    auth: {
-        currentUser: ["auth", "currentUser"] as const,
-        me: ["auth", "me"] as const,
-        login: ["auth", "login"] as const,
-        register: ["auth", "register"] as const,
-        google: ["auth", "google"] as const,
-        logout: ["auth", "logout"] as const,
-        passwordResetRequest: ["auth", "passwordResetRequest"] as const,
-    },
-    users: {
-        list: ["users", "list"] as const,
-        detail: (id: string) => ["users", "detail", id] as const,
-    },
-    workSchedules: {
-        list: ["workSchedules", "list"] as const,
-        detail: (id: number | string) => ["workSchedules", "detail", id] as const,
-        create: ["workSchedules", "create"] as const,
-        update: ["workSchedules", "update"] as const,
-        delete: ["workSchedules", "delete"] as const,
-    },
-    checkClock: {
-        overviewList: (filters?: CheckClockOverviewFilters) => ["checkClock", "overview", "list", filters] as const,
-        detail: (id: number | string) => ["checkClock", "detail", id] as const,
-        create: ["checkClock", "create"] as const,
-        update: (id: number | string) => ["checkClock", "update", id] as const,
-        delete: (id: number | string) => ["checkClock", "delete", id] as const,
-        approvalList: (filters?: CheckClockApprovalFilters) => ["checkClock", "approval", "list", filters] as const,
-        approveReject: (id: number | string) => ["checkClock", "approveReject", id] as const,
-        employeeCheckClocks: (employeeId: string, filters?: CheckClockEmployeeFilters) => ["checkClock", "employee", employeeId, "list", filters] as const,
-    },
-=======
-import type { EmployeeFilters } from '@/types/employee';
 
 export const queryKeys = {
   auth: {
@@ -74,5 +40,14 @@
     stats: ['employees', 'stats'] as const,
     resign: ['employees', 'resign'] as const,
   },
->>>>>>> 68a1a7c3
-} as const;+      checkClock: {
+        overviewList: (filters?: CheckClockOverviewFilters) => ["checkClock", "overview", "list", filters] as const,
+        detail: (id: number | string) => ["checkClock", "detail", id] as const,
+        create: ["checkClock", "create"] as const,
+        update: (id: number | string) => ["checkClock", "update", id] as const,
+        delete: (id: number | string) => ["checkClock", "delete", id] as const,
+        approvalList: (filters?: CheckClockApprovalFilters) => ["checkClock", "approval", "list", filters] as const,
+        approveReject: (id: number | string) => ["checkClock", "approveReject", id] as const,
+        employeeCheckClocks: (employeeId: string, filters?: CheckClockEmployeeFilters) => ["checkClock", "employee", employeeId, "list", filters] as const,
+    },
+} as const;
