export const queryKeys = {
	auth: {
		currentUser: ["auth", "currentUser"] as const,
		me: ["auth", "me"] as const,
		login: ["auth", "login"] as const,
		register: ["auth", "register"] as const,
		google: ["auth", "google"] as const,
		logout: ["auth", "logout"] as const,
		passwordResetRequest: ["auth", "passwordResetRequest"] as const,
	},
	users: {
		list: ["users", "list"] as const,
		detail: (id: string) => ["users", "detail", id] as const,
	},
<<<<<<< HEAD
	locations: {
		list: ["locations", "list"] as const,
		detail: (id: string) => ["locations", "detail", id] as const,
		create: ["locations", "create"] as const,
		update: (id: string) => ["locations", "update", id] as const,
		delete: (id: string) => ["locations", "delete", id] as const,
=======
	workSchedules: {
		list: ["workSchedules", "list"] as const,
		detail: (id: number | string) => ["workSchedules", "detail", id] as const,
		create: ["workSchedules", "create"] as const,
		update: ["workSchedules", "update"] as const,
		delete: ["workSchedules", "delete"] as const,
>>>>>>> 9fcca1ad
	},
} as const;<|MERGE_RESOLUTION|>--- conflicted
+++ resolved
@@ -12,20 +12,18 @@
 		list: ["users", "list"] as const,
 		detail: (id: string) => ["users", "detail", id] as const,
 	},
-<<<<<<< HEAD
 	locations: {
 		list: ["locations", "list"] as const,
 		detail: (id: string) => ["locations", "detail", id] as const,
 		create: ["locations", "create"] as const,
 		update: (id: string) => ["locations", "update", id] as const,
 		delete: (id: string) => ["locations", "delete", id] as const,
-=======
+	},
 	workSchedules: {
 		list: ["workSchedules", "list"] as const,
 		detail: (id: number | string) => ["workSchedules", "detail", id] as const,
 		create: ["workSchedules", "create"] as const,
 		update: ["workSchedules", "update"] as const,
 		delete: ["workSchedules", "delete"] as const,
->>>>>>> 9fcca1ad
 	},
 } as const;